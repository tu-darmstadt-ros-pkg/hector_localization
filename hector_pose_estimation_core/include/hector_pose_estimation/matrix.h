//=================================================================================================
// Copyright (c) 2011, Johannes Meyer and Martin Nowara, TU Darmstadt
// All rights reserved.

// Redistribution and use in source and binary forms, with or without
// modification, are permitted provided that the following conditions are met:
//     * Redistributions of source code must retain the above copyright
//       notice, this list of conditions and the following disclaimer.
//     * Redistributions in binary form must reproduce the above copyright
//       notice, this list of conditions and the following disclaimer in the
//       documentation and/or other materials provided with the distribution.
//     * Neither the name of the Flight Systems and Automatic Control group,
//       TU Darmstadt, nor the names of its contributors may be used to
//       endorse or promote products derived from this software without
//       specific prior written permission.

// THIS SOFTWARE IS PROVIDED BY THE COPYRIGHT HOLDERS AND CONTRIBUTORS "AS IS" AND
// ANY EXPRESS OR IMPLIED WARRANTIES, INCLUDING, BUT NOT LIMITED TO, THE IMPLIED
// WARRANTIES OF MERCHANTABILITY AND FITNESS FOR A PARTICULAR PURPOSE ARE
// DISCLAIMED. IN NO EVENT SHALL THE COPYRIGHT HOLDER BE LIABLE FOR ANY
// DIRECT, INDIRECT, INCIDENTAL, SPECIAL, EXEMPLARY, OR CONSEQUENTIAL DAMAGES
// (INCLUDING, BUT NOT LIMITED TO, PROCUREMENT OF SUBSTITUTE GOODS OR SERVICES;
// LOSS OF USE, DATA, OR PROFITS; OR BUSINESS INTERRUPTION) HOWEVER CAUSED AND
// ON ANY THEORY OF LIABILITY, WHETHER IN CONTRACT, STRICT LIABILITY, OR TORT
// (INCLUDING NEGLIGENCE OR OTHERWISE) ARISING IN ANY WAY OUT OF THE USE OF THIS
// SOFTWARE, EVEN IF ADVISED OF THE POSSIBILITY OF SUCH DAMAGE.
//=================================================================================================

#ifndef HECTOR_POSE_ESTIMATION_MATRIX_H
#define HECTOR_POSE_ESTIMATION_MATRIX_H

#include <Eigen/Geometry>
#include <stdexcept>

// #define ASSERT_SYMMETRIC_MATRIX_TO_BE_SYMMETRIC
#define ASSERT_SYMMETRIC_MATRIX_TO_BE_SYMMETRIC_PRECISION 1e-5
#define FORCE_SYMMETRIC_MATRIX_TO_BE_SYMMETRIC

namespace hector_pose_estimation {
  using Eigen::Dynamic;
  using Eigen::Lower;
  using Eigen::Upper;
  const int None = -1;

  typedef double ScalarType;
  typedef Eigen::DenseIndex IndexType;
  typedef Eigen::Matrix<ScalarType,Dynamic,1> ColumnVector;
  typedef Eigen::Matrix<ScalarType,1,Dynamic> RowVector;
  typedef Eigen::Matrix<ScalarType,Dynamic,Dynamic> Matrix;
  typedef Eigen::Quaternion<ScalarType> Quaternion;

  typedef Eigen::Matrix<ScalarType,3,1> Vector3;
  typedef Eigen::Matrix<ScalarType,4,1> Vector4;

  using Eigen::VectorBlock;
  typedef VectorBlock<ColumnVector,3>       VectorBlock3;
  typedef VectorBlock<ColumnVector,4>       VectorBlock4;
  typedef VectorBlock<const ColumnVector,3> ConstVectorBlock3;
  typedef VectorBlock<const ColumnVector,4> ConstVectorBlock4;

  using Eigen::Block;
  typedef Eigen::Block<Matrix,Dynamic,Dynamic> MatrixBlock;

  template <int Rows>
  class ColumnVector_ : public Eigen::Matrix<ScalarType,Rows,1> {
  public:
    EIGEN_MAKE_ALIGNED_OPERATOR_NEW_IF(Rows != Dynamic) // is this really required if Eigen::Matrix is the base class?

    typedef ColumnVector_<Rows> Derived;
    typedef Eigen::Matrix<ScalarType,Rows,1> Base;
    typedef typename Eigen::internal::traits<Base>::Scalar Scalar;
    typedef typename Eigen::internal::traits<Base>::Index Index;
    typedef Eigen::Map<Base> Map;
    typedef Eigen::Map<const Base> ConstMap;

    ColumnVector_() { this->setZero(); }
<<<<<<< HEAD
    explicit ColumnVector_(Index rows) : Base(rows) { this->setZero(); }
//    explicit ColumnVector_(Scalar value) { this->setConstant(value); }
=======
    explicit ColumnVector_(IndexType size) : Base(size) { assert(Rows == Dynamic || size == Rows); this->setZero(); }
//    ColumnVector_(Scalar value) { this->setConstant(value); }
>>>>>>> abb53358
    ColumnVector_(Scalar x, Scalar y, Scalar z) : Eigen::Matrix<ScalarType,Rows,1>(x, y, z) {}
    template <typename OtherDerived> ColumnVector_(const Eigen::MatrixBase<OtherDerived>& other) : Base(other) {}

    EIGEN_INHERIT_ASSIGNMENT_EQUAL_OPERATOR(Derived)
    Derived& operator=(Scalar scalar) { setConstant(scalar); return *this; }
  };
  typedef ColumnVector_<3> ColumnVector3;

  template <int Cols>
  class RowVector_ : public Eigen::Matrix<ScalarType,1,Cols> {
  public:
    EIGEN_MAKE_ALIGNED_OPERATOR_NEW_IF(Cols != Dynamic) // is this really required if Eigen::Matrix is the base class?

    typedef RowVector_<Cols> Derived;
    typedef Eigen::Matrix<ScalarType,1,Cols> Base;
    typedef typename Eigen::internal::traits<Base>::Scalar Scalar;
    typedef typename Eigen::internal::traits<Base>::Index Index;
    typedef Eigen::Map<Base> Map;
    typedef Eigen::Map<const Base> ConstMap;

    RowVector_() { this->setZero(); }
<<<<<<< HEAD
    explicit RowVector_(Index cols) : Base(cols) { this->setZero(); }
//    explicit RowVector_(Scalar value) { this->setConstant(value); }
=======
    explicit RowVector_(IndexType size) : Base(size) { assert(Cols == Dynamic || size == Cols); this->setZero(); }
//    RowVector_(Scalar value) { this->setConstant(value); }
>>>>>>> abb53358
    RowVector_(Scalar x, Scalar y, Scalar z) : Eigen::Matrix<ScalarType,1,Cols>(x, y, z) {}
    template <typename OtherDerived> RowVector_(const Eigen::MatrixBase<OtherDerived>& other) : Base(other) {}

    EIGEN_INHERIT_ASSIGNMENT_EQUAL_OPERATOR(Derived)
    Derived& operator=(Scalar scalar) { setConstant(scalar); return *this; }
  };
  typedef RowVector_<3> RowVector3;

  template <int Rows, int Cols>
  class Matrix_ : public Eigen::Matrix<ScalarType,Rows,Cols> {
  public:
    EIGEN_MAKE_ALIGNED_OPERATOR_NEW_IF(Rows != Dynamic || Cols != Dynamic) // is this really required if Eigen::Matrix is the base class?

    typedef Matrix_<Rows,Cols> Derived;
    typedef Eigen::Matrix<ScalarType,Rows,Cols> Base;
    typedef typename Eigen::internal::traits<Base>::Scalar Scalar;
    typedef typename Eigen::internal::traits<Base>::Index Index;
    typedef Eigen::Map<Base> Map;
    typedef Eigen::Map<const Base> ConstMap;

    Matrix_() { this->setZero(); }
<<<<<<< HEAD
    explicit Matrix_(Index rows, Index cols) : Base(rows, cols) { this->setZero(); }
//    explicit Matrix_(Scalar value) { this->setConstant(value); }
    template <typename OtherDerived> Matrix_(const Eigen::MatrixBase<OtherDerived>& other) : Base(other) {}

    EIGEN_INHERIT_ASSIGNMENT_EQUAL_OPERATOR(Derived)
=======
    explicit Matrix_(Index rows, Index cols) : Base(rows, cols) { assert(Rows == Dynamic || rows == Rows); assert(Cols == Dynamic || cols == Cols); this->setZero(); }
//    Matrix_(Scalar value) { this->setConstant(value); }
    template <typename OtherDerived> Matrix_(const Eigen::MatrixBase<OtherDerived>& other) : Base(other) {}

    EIGEN_INHERIT_ASSIGNMENT_EQUAL_OPERATOR(Derived)
    Derived& operator=(Scalar scalar) { setConstant(scalar); return *this; }
>>>>>>> abb53358
  };
  typedef Matrix_<3,3> Matrix3;

  template <int RowsCols>
  class SymmetricMatrix_ : public Matrix_<RowsCols,RowsCols> {
  public:
    EIGEN_MAKE_ALIGNED_OPERATOR_NEW_IF(RowsCols != Dynamic) // is this really required if Eigen::Matrix is the base class?

    typedef SymmetricMatrix_<RowsCols> Derived;
    typedef Matrix_<RowsCols,RowsCols> Storage;
    typedef typename Storage::Base Base;
    typedef Eigen::SelfAdjointView<typename Storage::Base,Upper> SelfAdjointView;
    typedef typename Eigen::internal::traits<Base>::Scalar Scalar;
    typedef typename Eigen::internal::traits<Base>::Index Index;
    typedef Eigen::Map<Base> Map;
    typedef Eigen::Map<const Base> ConstMap;

    // Constructors
    SymmetricMatrix_() {}
<<<<<<< HEAD
    //explicit SymmetricMatrix_(Scalar value) { this->setConstant(value); }
    explicit SymmetricMatrix_(Index dim) : Storage(dim, dim) { this->setZero(); }
    template <typename OtherDerived> SymmetricMatrix_(const Eigen::MatrixBase<OtherDerived>& other) : Storage(other) {
#if defined(FORCE_SYMMETRIC_MATRIX_TO_BE_SYMMETRIC)
      symmetric();
#endif
    }
    SymmetricMatrix_(const Derived& other) : Storage(other) {}

    template <typename OtherDerived> Derived& operator=(const Eigen::MatrixBase<OtherDerived>& other) {
      this->Base::operator=(other);
=======
    explicit SymmetricMatrix_(Index dim) : Storage(dim, dim) { assert(RowsCols == Dynamic || dim == RowsCols); }
//    SymmetricMatrix_(Scalar value) { this->setConstant(value); }
    template <typename OtherDerived> SymmetricMatrix_(const Eigen::MatrixBase<OtherDerived>& other) : Storage(other) { symmetric(); }

    template <typename OtherDerived> Derived& operator=(const Eigen::MatrixBase<OtherDerived>& other) {
      this->Base::operator=(other);
      return symmetric();
    }
    Derived& operator=(Scalar scalar) { setConstant(scalar); return *this; }

    Derived& symmetric() {
>>>>>>> abb53358
#if defined(ASSERT_SYMMETRIC_MATRIX_TO_BE_SYMMETRIC)
      eigen_assert(this->isApprox(this->transpose(), ASSERT_SYMMETRIC_MATRIX_TO_BE_SYMMETRIC_PRECISION));
#endif
#if defined(FORCE_SYMMETRIC_MATRIX_TO_BE_SYMMETRIC)
      return symmetric();
#else
      return *this;
#endif
    }

    template <typename OtherDerived> Derived& operator=(const Derived& other) {
      this->Base::operator=(other);
      return *this;
    }

    Derived& symmetric() {
      this->Base::operator=((*this + this->transpose()) / 2);
      return *this;
    }

//    template <typename OtherDerived> SymmetricMatrix_<Derived::RowsAtCompileTime> quadratic(const Eigen::MatrixBase<OtherDerived>& other) {
//      return other * this->template selfadjointView<Upper>() * other.transpose();
//    }

    Derived inverse() const {
//      return this->template selfadjointView<Upper>().inverse();
      return this->Storage::inverse().eval();
    }
  };
  typedef SymmetricMatrix_<3> SymmetricMatrix3;

  class SymmetricMatrix : public SymmetricMatrix_<Dynamic> {
  public:
    typedef SymmetricMatrix Derived;
    typedef SymmetricMatrix_<Dynamic> Storage;
    typedef typename Storage::Base Base;
    typedef Eigen::SelfAdjointView<typename Storage::Base,Upper> SelfAdjointView;
    typedef typename Eigen::internal::traits<Base>::Scalar Scalar;
    typedef typename Eigen::internal::traits<Base>::Index Index;
    typedef Eigen::Map<Base> Map;
    typedef Eigen::Map<const Base> ConstMap;

    // Constructors
    SymmetricMatrix() : SymmetricMatrix_<Dynamic>() {}
<<<<<<< HEAD
    SymmetricMatrix(Index dim) : SymmetricMatrix_<Dynamic>(dim) { this->setZero(); }
    // SymmetricMatrix(Index dim, Scalar value) : SymmetricMatrix_<Dynamic>(dim) { this->setConstant(value); }
=======
    explicit SymmetricMatrix(Index dim) : SymmetricMatrix_<Dynamic>(dim) { this->setZero(); }
//    SymmetricMatrix(Index dim, Scalar value) : SymmetricMatrix_<Dynamic>(dim) { this->setConstant(value); }
>>>>>>> abb53358
    template <int OtherRowsCols> SymmetricMatrix(const SymmetricMatrix_<OtherRowsCols>& other) : SymmetricMatrix_<Dynamic>(other) {}
    template <typename OtherDerived> SymmetricMatrix(const Eigen::MatrixBase<OtherDerived>& other) : SymmetricMatrix_<Dynamic>(other) {}

    template <typename OtherDerived> Derived& operator=(const Eigen::MatrixBase<OtherDerived>& other) {
      this->Base::operator=(other);
      return symmetric();
    }
    Derived& operator=(Scalar scalar) { setConstant(scalar); return *this; }

    Derived& symmetric() {
      Storage::symmetric();
      return *this;
    }

    void resize(Index size) {
      Base::resize(size, size);
    }

    void conservativeResize(Index size) {
      Base::conservativeResize(size, size);
    }
  };

  class SkewSymmetricMatrix : public Matrix3 {
  public:
    template <typename OtherDerived> SkewSymmetricMatrix(const Eigen::MatrixBase<OtherDerived>& other) : Matrix3()
    {
      EIGEN_STATIC_ASSERT_VECTOR_SPECIFIC_SIZE(Eigen::MatrixBase<OtherDerived>, 3);
      *this <<  0.0,       -other.z(),  other.y(),
                other.z(),  0.0,       -other.x(),
               -other.y(),  other.x(),  0.0;
    }
  };

} // namespace hector_pose_estimation

namespace Eigen {
namespace internal {

#define EIGEN_FORWARD_TRAITS_FOR_TYPE(Base) \
  typedef typename traits<Base>::Scalar Scalar; \
  typedef typename traits<Base>::StorageKind StorageKind; \
  typedef typename traits<Base>::Index Index; \
  typedef typename traits<Base>::XprKind XprKind; \
  enum { \
    RowsAtCompileTime = traits<Base>::RowsAtCompileTime, \
    ColsAtCompileTime = traits<Base>::ColsAtCompileTime, \
    MaxRowsAtCompileTime = traits<Base>::MaxRowsAtCompileTime, \
    MaxColsAtCompileTime = traits<Base>::MaxColsAtCompileTime, \
    Flags = traits<Base>::Flags, \
    CoeffReadCost = traits<Base>::CoeffReadCost, \
    Options = traits<Base>::Options, \
    InnerStrideAtCompileTime = traits<Base>::InnerStrideAtCompileTime, \
    OuterStrideAtCompileTime = traits<Base>::OuterStrideAtCompileTime \
  }

template <int Rows> struct traits< hector_pose_estimation::ColumnVector_<Rows> > {
  typedef typename hector_pose_estimation::ColumnVector_<Rows>::Base EigenType;
  EIGEN_FORWARD_TRAITS_FOR_TYPE(EigenType);
};

template <int Cols> struct traits< hector_pose_estimation::RowVector_<Cols> > {
  typedef typename hector_pose_estimation::RowVector_<Cols>::Base EigenType;
  EIGEN_FORWARD_TRAITS_FOR_TYPE(EigenType);
};

template <int Rows, int Cols> struct traits< hector_pose_estimation::Matrix_<Rows,Cols> > {
  typedef typename hector_pose_estimation::Matrix_<Rows,Cols>::Base EigenType;
  EIGEN_FORWARD_TRAITS_FOR_TYPE(EigenType);
};

template <int RowsCols> struct traits< hector_pose_estimation::SymmetricMatrix_<RowsCols> > {
  typedef typename hector_pose_estimation::SymmetricMatrix_<RowsCols>::Base EigenType;
  EIGEN_FORWARD_TRAITS_FOR_TYPE(EigenType);
};

template <> struct traits< hector_pose_estimation::SymmetricMatrix > {
  typedef hector_pose_estimation::SymmetricMatrix::Base EigenType;
  EIGEN_FORWARD_TRAITS_FOR_TYPE(EigenType);
};

} // namespace internal
} // namespace Eigen

#endif // HECTOR_POSE_ESTIMATION_MATRIX_H<|MERGE_RESOLUTION|>--- conflicted
+++ resolved
@@ -40,7 +40,6 @@
   using Eigen::Dynamic;
   using Eigen::Lower;
   using Eigen::Upper;
-  const int None = -1;
 
   typedef double ScalarType;
   typedef Eigen::DenseIndex IndexType;
@@ -74,13 +73,8 @@
     typedef Eigen::Map<const Base> ConstMap;
 
     ColumnVector_() { this->setZero(); }
-<<<<<<< HEAD
-    explicit ColumnVector_(Index rows) : Base(rows) { this->setZero(); }
+    explicit ColumnVector_(IndexType size) : Base(size) { assert(Rows == Dynamic || size == Rows); this->setZero(); }
 //    explicit ColumnVector_(Scalar value) { this->setConstant(value); }
-=======
-    explicit ColumnVector_(IndexType size) : Base(size) { assert(Rows == Dynamic || size == Rows); this->setZero(); }
-//    ColumnVector_(Scalar value) { this->setConstant(value); }
->>>>>>> abb53358
     ColumnVector_(Scalar x, Scalar y, Scalar z) : Eigen::Matrix<ScalarType,Rows,1>(x, y, z) {}
     template <typename OtherDerived> ColumnVector_(const Eigen::MatrixBase<OtherDerived>& other) : Base(other) {}
 
@@ -102,13 +96,8 @@
     typedef Eigen::Map<const Base> ConstMap;
 
     RowVector_() { this->setZero(); }
-<<<<<<< HEAD
-    explicit RowVector_(Index cols) : Base(cols) { this->setZero(); }
+    explicit RowVector_(IndexType size) : Base(size) { assert(Cols == Dynamic || size == Cols); this->setZero(); }
 //    explicit RowVector_(Scalar value) { this->setConstant(value); }
-=======
-    explicit RowVector_(IndexType size) : Base(size) { assert(Cols == Dynamic || size == Cols); this->setZero(); }
-//    RowVector_(Scalar value) { this->setConstant(value); }
->>>>>>> abb53358
     RowVector_(Scalar x, Scalar y, Scalar z) : Eigen::Matrix<ScalarType,1,Cols>(x, y, z) {}
     template <typename OtherDerived> RowVector_(const Eigen::MatrixBase<OtherDerived>& other) : Base(other) {}
 
@@ -130,20 +119,12 @@
     typedef Eigen::Map<const Base> ConstMap;
 
     Matrix_() { this->setZero(); }
-<<<<<<< HEAD
-    explicit Matrix_(Index rows, Index cols) : Base(rows, cols) { this->setZero(); }
+    explicit Matrix_(Index rows, Index cols) : Base(rows, cols) { assert(Rows == Dynamic || rows == Rows); assert(Cols == Dynamic || cols == Cols); this->setZero(); }
 //    explicit Matrix_(Scalar value) { this->setConstant(value); }
     template <typename OtherDerived> Matrix_(const Eigen::MatrixBase<OtherDerived>& other) : Base(other) {}
 
     EIGEN_INHERIT_ASSIGNMENT_EQUAL_OPERATOR(Derived)
-=======
-    explicit Matrix_(Index rows, Index cols) : Base(rows, cols) { assert(Rows == Dynamic || rows == Rows); assert(Cols == Dynamic || cols == Cols); this->setZero(); }
-//    Matrix_(Scalar value) { this->setConstant(value); }
-    template <typename OtherDerived> Matrix_(const Eigen::MatrixBase<OtherDerived>& other) : Base(other) {}
-
-    EIGEN_INHERIT_ASSIGNMENT_EQUAL_OPERATOR(Derived)
     Derived& operator=(Scalar scalar) { setConstant(scalar); return *this; }
->>>>>>> abb53358
   };
   typedef Matrix_<3,3> Matrix3;
 
@@ -163,9 +144,8 @@
 
     // Constructors
     SymmetricMatrix_() {}
-<<<<<<< HEAD
     //explicit SymmetricMatrix_(Scalar value) { this->setConstant(value); }
-    explicit SymmetricMatrix_(Index dim) : Storage(dim, dim) { this->setZero(); }
+    explicit SymmetricMatrix_(Index dim) : Storage(dim, dim) { assert(RowsCols == Dynamic || dim == RowsCols); }
     template <typename OtherDerived> SymmetricMatrix_(const Eigen::MatrixBase<OtherDerived>& other) : Storage(other) {
 #if defined(FORCE_SYMMETRIC_MATRIX_TO_BE_SYMMETRIC)
       symmetric();
@@ -175,19 +155,6 @@
 
     template <typename OtherDerived> Derived& operator=(const Eigen::MatrixBase<OtherDerived>& other) {
       this->Base::operator=(other);
-=======
-    explicit SymmetricMatrix_(Index dim) : Storage(dim, dim) { assert(RowsCols == Dynamic || dim == RowsCols); }
-//    SymmetricMatrix_(Scalar value) { this->setConstant(value); }
-    template <typename OtherDerived> SymmetricMatrix_(const Eigen::MatrixBase<OtherDerived>& other) : Storage(other) { symmetric(); }
-
-    template <typename OtherDerived> Derived& operator=(const Eigen::MatrixBase<OtherDerived>& other) {
-      this->Base::operator=(other);
-      return symmetric();
-    }
-    Derived& operator=(Scalar scalar) { setConstant(scalar); return *this; }
-
-    Derived& symmetric() {
->>>>>>> abb53358
 #if defined(ASSERT_SYMMETRIC_MATRIX_TO_BE_SYMMETRIC)
       eigen_assert(this->isApprox(this->transpose(), ASSERT_SYMMETRIC_MATRIX_TO_BE_SYMMETRIC_PRECISION));
 #endif
@@ -232,13 +199,8 @@
 
     // Constructors
     SymmetricMatrix() : SymmetricMatrix_<Dynamic>() {}
-<<<<<<< HEAD
     SymmetricMatrix(Index dim) : SymmetricMatrix_<Dynamic>(dim) { this->setZero(); }
     // SymmetricMatrix(Index dim, Scalar value) : SymmetricMatrix_<Dynamic>(dim) { this->setConstant(value); }
-=======
-    explicit SymmetricMatrix(Index dim) : SymmetricMatrix_<Dynamic>(dim) { this->setZero(); }
-//    SymmetricMatrix(Index dim, Scalar value) : SymmetricMatrix_<Dynamic>(dim) { this->setConstant(value); }
->>>>>>> abb53358
     template <int OtherRowsCols> SymmetricMatrix(const SymmetricMatrix_<OtherRowsCols>& other) : SymmetricMatrix_<Dynamic>(other) {}
     template <typename OtherDerived> SymmetricMatrix(const Eigen::MatrixBase<OtherDerived>& other) : SymmetricMatrix_<Dynamic>(other) {}
 
@@ -246,7 +208,6 @@
       this->Base::operator=(other);
       return symmetric();
     }
-    Derived& operator=(Scalar scalar) { setConstant(scalar); return *this; }
 
     Derived& symmetric() {
       Storage::symmetric();
