//=================================================================================================
// Copyright (c) 2013, Johannes Meyer and contributors, Technische Universitat Darmstadt
// All rights reserved.

// Redistribution and use in source and binary forms, with or without
// modification, are permitted provided that the following conditions are met:
//     * Redistributions of source code must retain the above copyright
//       notice, this list of conditions and the following disclaimer.
//     * Redistributions in binary form must reproduce the above copyright
//       notice, this list of conditions and the following disclaimer in the
//       documentation and/or other materials provided with the distribution.
//     * Neither the name of the Flight Systems and Automatic Control group,
//       TU Darmstadt, nor the names of its contributors may be used to
//       endorse or promote products derived from this software without
//       specific prior written permission.

// THIS SOFTWARE IS PROVIDED BY THE COPYRIGHT HOLDERS AND CONTRIBUTORS "AS IS" AND
// ANY EXPRESS OR IMPLIED WARRANTIES, INCLUDING, BUT NOT LIMITED TO, THE IMPLIED
// WARRANTIES OF MERCHANTABILITY AND FITNESS FOR A PARTICULAR PURPOSE ARE
// DISCLAIMED. IN NO EVENT SHALL THE COPYRIGHT HOLDER BE LIABLE FOR ANY
// DIRECT, INDIRECT, INCIDENTAL, SPECIAL, EXEMPLARY, OR CONSEQUENTIAL DAMAGES
// (INCLUDING, BUT NOT LIMITED TO, PROCUREMENT OF SUBSTITUTE GOODS OR SERVICES;
// LOSS OF USE, DATA, OR PROFITS; OR BUSINESS INTERRUPTION) HOWEVER CAUSED AND
// ON ANY THEORY OF LIABILITY, WHETHER IN CONTRACT, STRICT LIABILITY, OR TORT
// (INCLUDING NEGLIGENCE OR OTHERWISE) ARISING IN ANY WAY OUT OF THE USE OF THIS
// SOFTWARE, EVEN IF ADVISED OF THE POSSIBILITY OF SUCH DAMAGE.
//=================================================================================================


#ifndef HECTOR_POSE_ESTIMATION_GROUND_VEHICLE_MODEL_H
#define HECTOR_POSE_ESTIMATION_GROUND_VEHICLE_MODEL_H

#include <hector_pose_estimation/system/generic_quaternion_system_model.h>

namespace hector_pose_estimation {

class GroundVehicleModel;

//namespace traits {
//  template <> struct Input<GroundVehicleModel> {
//    enum { Dimension = ImuInput::Dimension };
//    typedef ImuInput Type;
//    typedef ImuInput::Vector Vector;
//    typedef ImuInput::Variance Variance;
//  };
//} // namespace traits

class GroundVehicleModel : public GenericQuaternionSystemModel
{
public:
  EIGEN_MAKE_ALIGNED_OPERATOR_NEW

  GroundVehicleModel();
  virtual ~GroundVehicleModel();

  virtual void getPrior(State &state);
  virtual SystemStatus getStatusFlags(const State& state);

  using GenericQuaternionSystemModel::getDerivative;
  virtual void getDerivative(StateVector& x_dot, const State& state);
  using GenericQuaternionSystemModel::getStateJacobian;
  virtual void getStateJacobian(SystemMatrix& A, const State& state, bool init = true);

  virtual bool limitState(State& state);

protected:
  double gain_;
  double base_height_, min_height_, max_height_;
<<<<<<< HEAD
  Matrix_<3,4> dR3_dq_;
=======
  Matrix_<3,3> dR3;
>>>>>>> c818d027
};

extern template class System_<GenericQuaternionSystemModel>;

} // namespace hector_pose_estimation

#endif // HECTOR_POSE_ESTIMATION_GROUND_VEHICLE_MODEL_H<|MERGE_RESOLUTION|>--- conflicted
+++ resolved
@@ -66,11 +66,7 @@
 protected:
   double gain_;
   double base_height_, min_height_, max_height_;
-<<<<<<< HEAD
-  Matrix_<3,4> dR3_dq_;
-=======
   Matrix_<3,3> dR3;
->>>>>>> c818d027
 };
 
 extern template class System_<GenericQuaternionSystemModel>;
