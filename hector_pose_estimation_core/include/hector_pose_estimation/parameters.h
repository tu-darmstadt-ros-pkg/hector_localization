--- conflicted
+++ resolved
@@ -41,7 +41,7 @@
   template <typename T> class ParameterT;
   typedef boost::shared_ptr<Parameter> ParameterPtr;
   typedef boost::shared_ptr<const Parameter> ParameterConstPtr;
-  typedef boost::function<bool(ParameterPtr, std::string)> ParameterUpdateFunc;
+  typedef boost::function<void(ParameterPtr)> ParameterRegisterFunc;
 
   class Parameter {
   public:
@@ -54,7 +54,7 @@
     virtual const char *type() const { return parameter_ ? parameter_->type() : 0; }
 
     virtual bool empty() const { return !parameter_; }
-    virtual bool isAlias() const { return parameter_ != this; }
+    virtual bool isAlias() const { return false; }
 
     template <typename T> bool hasType() const {
       return dynamic_cast<const ParameterT<T> *>(parameter_) != 0;
@@ -109,6 +109,8 @@
     Alias(const ParameterPtr& other) : Parameter(other->key) { *this = parameter_; }
     Alias(const ParameterPtr& other, const std::string& key) : Parameter(key) { *this = parameter_; }
     virtual ~Alias() {}
+
+    virtual bool isAlias() const { return true; }
 
     using Parameter::operator =;
     Alias& operator =(const ParameterPtr& other) {
@@ -170,22 +172,7 @@
     using std::list<ParameterPtr>::erase;
     iterator erase(const std::string& key);
 
-<<<<<<< HEAD
-    bool update();
-    void setRegistry(const ParameterUpdateFunc& func, bool recursive = true, bool update = true);
-    void setNodeHandle(const ros::NodeHandle &nh, bool update = true);
-
-  private:
-    ParameterUpdateFunc register_func_;
-    bool register_recursive_;
-
-    std::string prefix_;
-    static const std::string s_separator;
-
-    bool update(const ParameterPtr& parameter);
-=======
     void initialize(ParameterRegisterFunc func) const;
->>>>>>> 1c0f0386
   };
 
   template <typename T> inline ParameterList& ParameterList::add(const std::string& key, T& value) {
