--- conflicted
+++ resolved
@@ -103,13 +103,8 @@
   typedef boost::shared_ptr<State> StatePtr;
 
   class SubState;
-<<<<<<< HEAD
   template <int VectorDimension, int CovarianceDimension> class SubState_;
   class BaseState;
-=======
-  template <int Dimension> class SubState_;
-  typedef SubState_<Dynamic> BaseState;
->>>>>>> abb53358
   typedef boost::shared_ptr<SubState> SubStatePtr;
   typedef boost::weak_ptr<SubState> SubStateWPtr;
 
