--- conflicted
+++ resolved
@@ -37,16 +37,9 @@
 
 class SystemModel : public Model {
 public:
-  SystemModel(IndexType dimension) : dimension_(dimension) {}
   virtual ~SystemModel() {}
 
-<<<<<<< HEAD
   virtual bool init(PoseEstimation& estimator, System &system, State& state) { return true; }
-=======
-  virtual int getDimension() const { return dimension_; }
-  virtual bool isSubSystem() const { return false; }
-  virtual IndexType getStateIndex(const State&) const { return 0; }
->>>>>>> abb53358
 
   enum SystemTypeEnum { UNKNOWN_SYSTEM_TYPE, TIME_DISCRETE, TIME_CONTINUOUS };
   virtual SystemTypeEnum getSystemType() const { return UNKNOWN_SYSTEM_TYPE; }
@@ -62,42 +55,18 @@
   virtual void afterUpdate(State& state, const Inputs& inputs) { afterUpdate(state); }
 
   virtual bool limitState(State& state) { return true; }
-
-protected:
-  const IndexType dimension_;
 };
 
-<<<<<<< HEAD
-=======
-template <int _SubDimension>
-class SubSystemModel_ : public SystemModel {
-public:
-  SubSystemModel_(IndexType dimension) : SystemModel(dimension) {}
-  virtual ~SubSystemModel_() {}
-
-  virtual bool isSubSystem() const { return true; }
-  virtual IndexType getStateIndex(const State& state) const { return state.getSubState<_SubDimension>(this)->getIndex(); }
-};
-
-template <>
-class SubSystemModel_<None> : public SystemModel {
-public:
-  SubSystemModel_(IndexType dimension) : SystemModel(dimension) {}
-  virtual ~SubSystemModel_() {}
-};
-
->>>>>>> abb53358
 namespace traits {
 
   template <class Derived, int _VectorDimension = Derived::VectorDimension, int _CovarianceDimension = _VectorDimension>
   struct SystemModel {
-<<<<<<< HEAD
     enum { VectorDimension = _VectorDimension };
     enum { CovarianceDimension = _CovarianceDimension };
 
     typedef State::Vector StateVector;
-    typedef SymmetricMatrix NoiseVariance;
-    typedef Matrix SystemMatrix;
+    typedef State::Covariance NoiseVariance;
+    typedef State::SystemMatrix SystemMatrix;
 
     enum { InputDimension = traits::Input<Derived>::Dimension };
     typedef typename traits::Input<Derived>::Type   InputType;
@@ -120,39 +89,6 @@
 
   #define SYSTEM_MODEL_TRAIT(Derived, _VectorDimension, _CovarianceDimension) \
     typedef traits::SystemModel<Derived, _VectorDimension, _CovarianceDimension> trait; \
-=======
-    typedef SubState_<_SubDimension> StateType;
-    enum { Dimension = StateType::Dimension };
-    enum { SubDimension = _SubDimension >= 0 ? _SubDimension : 0 };
-
-    typedef typename StateType::Vector StateVector;
-    typedef typename StateType::VectorSegment StateVectorSegment;
-    typedef typename StateType::CovarianceBlock StateCovarianceBlock;
-    typedef typename StateType::ConstVectorSegment ConstStateVectorSegment;
-    typedef typename StateType::ConstCovarianceBlock ConstStateCovarianceBlock;
-
-    typedef SymmetricMatrix_<Dimension> NoiseVariance;
-    typedef Block<typename State::Covariance::Base,Dimension,Dimension> NoiseVarianceBlock;
-    typedef Block<const typename State::Covariance::Base,Dimension,Dimension> ConstNoiseVarianceBlock;
-
-    typedef Matrix_<Dimension,Dimension> SystemMatrix;
-    typedef Block<Matrix,Dimension,Dimension> SystemMatrixBlock;
-    typedef Block<const Matrix,Dimension,Dimension> ConstSystemMatrixBlock;
-
-    typedef boost::integral_constant<bool,(_SubDimension >= 0)> IsSubSystem;
-    typedef SubState_<_SubDimension> SubState;
-    typedef typename SubState::Ptr SubStatePtr;
-    typedef Matrix_<Dynamic,SubDimension> CrossSystemMatrix;
-    typedef Block<Matrix,Dynamic,Dynamic> CrossSystemMatrixBlock;
-    typedef Block<const Matrix,Dynamic,SubDimension> ConstCrossSystemMatrixBlock;
-  };
-
-  #define SYSTEM_MODEL_TRAIT(Derived, _SubDimension) \
-    typedef traits::SystemModel<_SubDimension> trait; \
-    typedef typename trait::StateType StateType; \
-    enum { Dimension = trait::Dimension }; \
-    enum { SubDimension = trait::SubDimension }; \
->>>>>>> abb53358
     \
     enum { VectorDimension = trait::VectorDimension }; \
     enum { CovarianceDimension = trait::CovarianceDimension }; \
@@ -166,17 +102,8 @@
     typedef typename trait::InputVector   InputVector; \
     typedef typename trait::InputMatrix   InputMatrix; \
     \
-<<<<<<< HEAD
     typedef typename trait::SubState SubState; \
     typedef typename trait::Vector Vector; \
-=======
-    enum { InputDimension = traits::Input<Derived>::Dimension }; \
-    typedef typename traits::Input<Derived>::Type   InputType; \
-    typedef typename traits::Input<Derived>::Vector InputVector; \
-    typedef Matrix_<InputDimension,Dimension>       InputMatrix; \
-    typedef Block<typename InputMatrix::Base,InputDimension,Dimension>       InputMatrixBlock; \
-    typedef Block<const typename InputMatrix::Base,InputDimension,Dimension> ConstInputMatrixBlock; \
->>>>>>> abb53358
     \
     typedef typename trait::VectorSegment VectorSegment; \
     typedef typename trait::CovarianceBlock CovarianceBlock; \
@@ -193,13 +120,7 @@
 template <class Derived, int _VectorDimension = Dynamic, int _CovarianceDimension = _VectorDimension>
 class SystemModel_ : public SystemModel {
 public:
-<<<<<<< HEAD
   SYSTEM_MODEL_TRAIT(Derived, _VectorDimension, _CovarianceDimension)
-=======
-  SYSTEM_MODEL_TRAIT(Derived, _SubDimension)
-
-  SystemModel_(IndexType dimension = SubDimension) : SubSystemModel_<_SubDimension>(dimension) {}
->>>>>>> abb53358
   virtual ~SystemModel_() {}
 
   virtual SystemModel::SystemTypeEnum getSystemType() const { return SystemModel::TIME_DISCRETE; }
@@ -209,7 +130,6 @@
   Derived *derived() { return static_cast<Derived *>(this); }
   const Derived *derived() const { return static_cast<const Derived *>(this); }
 
-<<<<<<< HEAD
   // time discrete models should overwrite the following virtual methods, as required:
 protected:
   virtual void getExpectedDiff(StateVector& x_diff, double dt) {}
@@ -220,10 +140,6 @@
   virtual void getStateJacobian(SystemMatrix& A, const State& state, double dt)    { getStateJacobian(A, dt); }
   virtual void getInputJacobian(InputMatrix& B, const State& state, double dt)     { getInputJacobian(B, dt); }
   virtual void getSystemNoise(NoiseVariance& Q, const State& state, double dt)     { getSystemNoise(Q, dt); }
-=======
-  SubState& sub(State& state) const { return *state.getSubState<_SubDimension>(this); }
-  const SubState& sub(const State& state) const { return *state.getSubState<_SubDimension>(this); }
->>>>>>> abb53358
 
 public:
   virtual void getExpectedDiff(StateVector& x_diff, const State& state, const Inputs& inputs, double dt) { getExpectedDiff(x_diff, state, dt); }
@@ -232,7 +148,6 @@
   virtual void getSystemNoise(NoiseVariance& Q, const State& state, const Inputs& inputs, double dt)     { getSystemNoise(Q, state, dt); }
 
   // variants with boolean init argument for time invariant systems
-<<<<<<< HEAD
   virtual void getStateJacobian(SystemMatrix& A, const State& state, const Inputs& inputs, double dt, bool init) { getStateJacobian(A, state, inputs, dt); }
   virtual void getInputJacobian(InputMatrix& B, const State& state, const Inputs& inputs, double dt, bool init)  { getInputJacobian(B, state, inputs, dt); }
   virtual void getSystemNoise(NoiseVariance& Q, const State& state, const Inputs& inputs, double dt, bool init)  { getSystemNoise(Q, state, inputs, dt); }
@@ -240,26 +155,6 @@
 
 template <class Derived, int _VectorDimension = Dynamic, int _CovarianceDimension = _VectorDimension>
 class TimeContinuousSystemModel_ : public SystemModel_<Derived, _VectorDimension, _CovarianceDimension> {
-=======
-  virtual void getStateJacobian(SystemMatrixBlock& A, const State& state, double dt, bool init) { getStateJacobian(A, state, dt); }
-  virtual void getInputJacobian(InputMatrixBlock& B, const State& state, double dt, bool init)  { getInputJacobian(B, state, dt); }
-  virtual void getSystemNoise(NoiseVarianceBlock& Q, const State& state, double dt, bool init)  { getSystemNoise(Q, state, dt); }
-
-  // variants for SubSystems
-  virtual void getStateJacobian(SystemMatrixBlock& A1, CrossSystemMatrixBlock& A01, const State& state, double dt) {}
-  virtual void getStateJacobian(SystemMatrixBlock& A1, CrossSystemMatrixBlock& A01, const State& state, double dt, bool init) { getStateJacobian(A1, A01, state, dt); }
-};
-
-template <class Derived, int _SubDimension = None>
-class TimeDiscreteSystemModel_ : public SystemModel_<Derived, _SubDimension> {
-public:
-  SYSTEM_MODEL_TRAIT(Derived, _SubDimension)
-  virtual ~TimeDiscreteSystemModel_() {}
-};
-
-template <class Derived, int _SubDimension = None>
-class TimeContinuousSystemModel_ : public SystemModel_<Derived, _SubDimension> {
->>>>>>> abb53358
 public:
   SYSTEM_MODEL_TRAIT(Derived, _VectorDimension, _CovarianceDimension)
 
