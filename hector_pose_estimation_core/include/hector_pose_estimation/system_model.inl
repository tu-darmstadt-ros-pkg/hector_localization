//=================================================================================================
// Copyright (c) 2013, Johannes Meyer, TU Darmstadt
// All rights reserved.

// Redistribution and use in source and binary forms, with or without
// modification, are permitted provided that the following conditions are met:
//     * Redistributions of source code must retain the above copyright
//       notice, this list of conditions and the following disclaimer.
//     * Redistributions in binary form must reproduce the above copyright
//       notice, this list of conditions and the following disclaimer in the
//       documentation and/or other materials provided with the distribution.
//     * Neither the name of the Flight Systems and Automatic Control group,
//       TU Darmstadt, nor the names of its contributors may be used to
//       endorse or promote products derived from this software without
//       specific prior written permission.

// THIS SOFTWARE IS PROVIDED BY THE COPYRIGHT HOLDERS AND CONTRIBUTORS "AS IS" AND
// ANY EXPRESS OR IMPLIED WARRANTIES, INCLUDING, BUT NOT LIMITED TO, THE IMPLIED
// WARRANTIES OF MERCHANTABILITY AND FITNESS FOR A PARTICULAR PURPOSE ARE
// DISCLAIMED. IN NO EVENT SHALL THE COPYRIGHT HOLDER BE LIABLE FOR ANY
// DIRECT, INDIRECT, INCIDENTAL, SPECIAL, EXEMPLARY, OR CONSEQUENTIAL DAMAGES
// (INCLUDING, BUT NOT LIMITED TO, PROCUREMENT OF SUBSTITUTE GOODS OR SERVICES;
// LOSS OF USE, DATA, OR PROFITS; OR BUSINESS INTERRUPTION) HOWEVER CAUSED AND
// ON ANY THEORY OF LIABILITY, WHETHER IN CONTRACT, STRICT LIABILITY, OR TORT
// (INCLUDING NEGLIGENCE OR OTHERWISE) ARISING IN ANY WAY OUT OF THE USE OF THIS
// SOFTWARE, EVEN IF ADVISED OF THE POSSIBILITY OF SUCH DAMAGE.
//=================================================================================================

#ifndef HECTOR_POSE_ESTIMATION_SYSTEM_MODEL_INL
#define HECTOR_POSE_ESTIMATION_SYSTEM_MODEL_INL

#include <hector_pose_estimation/system_model.h>

namespace hector_pose_estimation {

template <class ConcreteModel, int _VectorDimension, int _CovarianceDimension>
void SystemModel_<ConcreteModel, _VectorDimension, _CovarianceDimension>::getPrior(State &state)
{
  const double dt = 10.0;
  getSystemNoise(state.P(), state, Inputs(), dt);
}

template <class ConcreteModel, int _VectorDimension, int _CovarianceDimension>
struct TimeContinuousSystemModel_<ConcreteModel, _VectorDimension, _CovarianceDimension>::internal {
  EIGEN_MAKE_ALIGNED_OPERATOR_NEW

<<<<<<< HEAD
  typename ConcreteModel::StateVector x_diff;
  typename ConcreteModel::SystemMatrix A;
  typename ConcreteModel::InputMatrix B;
  typename ConcreteModel::NoiseVariance Q;
};

template <class ConcreteModel, int _VectorDimension, int _CovarianceDimension>
TimeContinuousSystemModel_<ConcreteModel, _VectorDimension, _CovarianceDimension>::TimeContinuousSystemModel_()
  : internal_(new internal)
=======
  IndexType dimension_;
  StateVector x_dot;
  SystemMatrix A;
  CrossSystemMatrix A01;
  InputMatrix B;
  NoiseVariance Q;

  internal(const State &state)
    : dimension_(IsSubSystem::value ? SubDimension : state.getBaseDimension())
    , x_dot(dimension_)
    , A(dimension_, dimension_)
    , A01(state.getBaseDimension(), SubDimension)
    , B(InputDimension, dimension_)
    , Q(dimension_)
  {}
};

template <class ConcreteModel, int _SubDimension>
TimeContinuousSystemModel_<ConcreteModel, _SubDimension>::TimeContinuousSystemModel_()
  : internal_(0)
>>>>>>> abb53358
{}

template <class ConcreteModel, int _VectorDimension, int _CovarianceDimension>
TimeContinuousSystemModel_<ConcreteModel, _VectorDimension, _CovarianceDimension>::~TimeContinuousSystemModel_()
{
  delete internal_;
}

<<<<<<< HEAD
template <class ConcreteModel, int _VectorDimension, int _CovarianceDimension>
void TimeContinuousSystemModel_<ConcreteModel, _VectorDimension, _CovarianceDimension>::getExpectedDiff(StateVector& x_diff, const State& state, const Inputs& inputs, double dt) {
  internal_->x_diff = ColumnVector::Zero(x_diff.rows());
  getDerivative(internal_->x_diff, state, inputs);
  x_diff = dt * internal_->x_diff;
}

template <class ConcreteModel, int _VectorDimension, int _CovarianceDimension>
void TimeContinuousSystemModel_<ConcreteModel, _VectorDimension, _CovarianceDimension>::getStateJacobian(SystemMatrix& A, const State& state, const Inputs& inputs, double dt, bool init) {
  if (init) internal_->A = Matrix::Zero(A.rows(), A.cols());
  getStateJacobian(internal_->A, state, inputs, init);
  A = dt * internal_->A;
}

template <class ConcreteModel, int _VectorDimension, int _CovarianceDimension>
void TimeContinuousSystemModel_<ConcreteModel, _VectorDimension, _CovarianceDimension>::getInputJacobian(InputMatrix& B, const State& state, const Inputs& inputs, double dt, bool init) {
  if (init) internal_->B = Matrix::Zero(B.rows(), B.cols());
  getInputJacobian(internal_->B, state, inputs, init);
  B = dt * internal_->B;
}

template <class ConcreteModel, int _VectorDimension, int _CovarianceDimension>
void TimeContinuousSystemModel_<ConcreteModel, _VectorDimension, _CovarianceDimension>::getSystemNoise(NoiseVariance& Q, const State& state, const Inputs& inputs, double dt, bool init) {
  if (init) internal_->Q = Matrix::Zero(Q.rows(), Q.cols());
  getSystemNoise(internal_->Q, state, inputs, init);
  // Q = dt * internal_->Q;
  Q = internal_->Q;
  Q *= dt;
=======
template <class ConcreteModel, int _SubDimension>
void TimeContinuousSystemModel_<ConcreteModel, _SubDimension>::getExpectedValue(StateVectorSegment& x_pred, const State& state, double dt) {
  if (!internal_) internal_ = new internal(state);
  getDerivative(internal_->x_dot, state);
  x_pred = this->sub(state).getVector() + dt * internal_->x_dot;
}

template <class ConcreteModel, int _SubDimension>
void TimeContinuousSystemModel_<ConcreteModel, _SubDimension>::getStateJacobian(SystemMatrixBlock& A, const State& state, double dt, bool init) {
  if (!internal_) internal_ = new internal(state);
  if (init) internal_->A.setZero();
  getStateJacobian(internal_->A, state, init);
  A = SystemMatrix::Identity(A.rows(), A.cols()) + dt * internal_->A;
}

template <class ConcreteModel, int _SubDimension>
void TimeContinuousSystemModel_<ConcreteModel, _SubDimension>::getStateJacobian(SystemMatrixBlock& A1, CrossSystemMatrixBlock& A01, const State& state, double dt, bool init) {
  if (!internal_) internal_ = new internal(state);
  if (init) {
    internal_->A.setZero();
    internal_->A01.setZero();
  }
  getStateJacobian(internal_->A, internal_->A01, state, init);
  A1 = SystemMatrix::Identity(A1.rows(), A1.cols()) + dt * internal_->A;
  A01 = dt * internal_->A01;
}

template <class ConcreteModel, int _SubDimension>
void TimeContinuousSystemModel_<ConcreteModel, _SubDimension>::getInputJacobian(InputMatrixBlock& B, const State& state, double dt, bool init) {
  if (!internal_) internal_ = new internal(state);
  if (init) internal_->B.setZero();
  getInputJacobian(internal_->B, state, init);
  B = dt * internal_->B;
}

template <class ConcreteModel, int _SubDimension>
void TimeContinuousSystemModel_<ConcreteModel, _SubDimension>::getSystemNoise(NoiseVarianceBlock& Q, const State& state, double dt, bool init) {
  if (!internal_) internal_ = new internal(state);
  if (init) internal_->Q.setZero();
  getSystemNoise(internal_->Q, state, init);
  Q = dt * internal_->Q;
>>>>>>> abb53358
}

} // namespace hector_pose_estimation

#endif // HECTOR_POSE_ESTIMATION_SYSTEM_MODEL_INL<|MERGE_RESOLUTION|>--- conflicted
+++ resolved
@@ -44,38 +44,22 @@
 struct TimeContinuousSystemModel_<ConcreteModel, _VectorDimension, _CovarianceDimension>::internal {
   EIGEN_MAKE_ALIGNED_OPERATOR_NEW
 
-<<<<<<< HEAD
   typename ConcreteModel::StateVector x_diff;
   typename ConcreteModel::SystemMatrix A;
   typename ConcreteModel::InputMatrix B;
   typename ConcreteModel::NoiseVariance Q;
+
+  internal(const State &state)
+    : x_diff(state.getVectorDimension())
+    , A(state.getCovarianceDimension(), state.getCovarianceDimension())
+    , B(state.getCovarianceDimension(), InputDimension)
+    , Q(state.getCovarianceDimension())
+  {}
 };
 
 template <class ConcreteModel, int _VectorDimension, int _CovarianceDimension>
 TimeContinuousSystemModel_<ConcreteModel, _VectorDimension, _CovarianceDimension>::TimeContinuousSystemModel_()
-  : internal_(new internal)
-=======
-  IndexType dimension_;
-  StateVector x_dot;
-  SystemMatrix A;
-  CrossSystemMatrix A01;
-  InputMatrix B;
-  NoiseVariance Q;
-
-  internal(const State &state)
-    : dimension_(IsSubSystem::value ? SubDimension : state.getBaseDimension())
-    , x_dot(dimension_)
-    , A(dimension_, dimension_)
-    , A01(state.getBaseDimension(), SubDimension)
-    , B(InputDimension, dimension_)
-    , Q(dimension_)
-  {}
-};
-
-template <class ConcreteModel, int _SubDimension>
-TimeContinuousSystemModel_<ConcreteModel, _SubDimension>::TimeContinuousSystemModel_()
   : internal_(0)
->>>>>>> abb53358
 {}
 
 template <class ConcreteModel, int _VectorDimension, int _CovarianceDimension>
@@ -84,9 +68,9 @@
   delete internal_;
 }
 
-<<<<<<< HEAD
 template <class ConcreteModel, int _VectorDimension, int _CovarianceDimension>
 void TimeContinuousSystemModel_<ConcreteModel, _VectorDimension, _CovarianceDimension>::getExpectedDiff(StateVector& x_diff, const State& state, const Inputs& inputs, double dt) {
+  if (!internal_) internal_ = new internal(state);
   internal_->x_diff = ColumnVector::Zero(x_diff.rows());
   getDerivative(internal_->x_diff, state, inputs);
   x_diff = dt * internal_->x_diff;
@@ -94,68 +78,28 @@
 
 template <class ConcreteModel, int _VectorDimension, int _CovarianceDimension>
 void TimeContinuousSystemModel_<ConcreteModel, _VectorDimension, _CovarianceDimension>::getStateJacobian(SystemMatrix& A, const State& state, const Inputs& inputs, double dt, bool init) {
-  if (init) internal_->A = Matrix::Zero(A.rows(), A.cols());
+  if (!internal_) internal_ = new internal(state);
+  if (init) internal_->A = SystemMatrix::Zero(A.rows(), A.cols());
   getStateJacobian(internal_->A, state, inputs, init);
   A = dt * internal_->A;
 }
 
 template <class ConcreteModel, int _VectorDimension, int _CovarianceDimension>
 void TimeContinuousSystemModel_<ConcreteModel, _VectorDimension, _CovarianceDimension>::getInputJacobian(InputMatrix& B, const State& state, const Inputs& inputs, double dt, bool init) {
-  if (init) internal_->B = Matrix::Zero(B.rows(), B.cols());
+  if (!internal_) internal_ = new internal(state);
+  if (init) internal_->B = InputMatrix::Zero(B.rows(), B.cols());
   getInputJacobian(internal_->B, state, inputs, init);
   B = dt * internal_->B;
 }
 
 template <class ConcreteModel, int _VectorDimension, int _CovarianceDimension>
 void TimeContinuousSystemModel_<ConcreteModel, _VectorDimension, _CovarianceDimension>::getSystemNoise(NoiseVariance& Q, const State& state, const Inputs& inputs, double dt, bool init) {
-  if (init) internal_->Q = Matrix::Zero(Q.rows(), Q.cols());
+  if (!internal_) internal_ = new internal(state);
+  if (init) internal_->Q = NoiseVariance::Zero(Q.rows(), Q.cols());
   getSystemNoise(internal_->Q, state, inputs, init);
   // Q = dt * internal_->Q;
   Q = internal_->Q;
   Q *= dt;
-=======
-template <class ConcreteModel, int _SubDimension>
-void TimeContinuousSystemModel_<ConcreteModel, _SubDimension>::getExpectedValue(StateVectorSegment& x_pred, const State& state, double dt) {
-  if (!internal_) internal_ = new internal(state);
-  getDerivative(internal_->x_dot, state);
-  x_pred = this->sub(state).getVector() + dt * internal_->x_dot;
-}
-
-template <class ConcreteModel, int _SubDimension>
-void TimeContinuousSystemModel_<ConcreteModel, _SubDimension>::getStateJacobian(SystemMatrixBlock& A, const State& state, double dt, bool init) {
-  if (!internal_) internal_ = new internal(state);
-  if (init) internal_->A.setZero();
-  getStateJacobian(internal_->A, state, init);
-  A = SystemMatrix::Identity(A.rows(), A.cols()) + dt * internal_->A;
-}
-
-template <class ConcreteModel, int _SubDimension>
-void TimeContinuousSystemModel_<ConcreteModel, _SubDimension>::getStateJacobian(SystemMatrixBlock& A1, CrossSystemMatrixBlock& A01, const State& state, double dt, bool init) {
-  if (!internal_) internal_ = new internal(state);
-  if (init) {
-    internal_->A.setZero();
-    internal_->A01.setZero();
-  }
-  getStateJacobian(internal_->A, internal_->A01, state, init);
-  A1 = SystemMatrix::Identity(A1.rows(), A1.cols()) + dt * internal_->A;
-  A01 = dt * internal_->A01;
-}
-
-template <class ConcreteModel, int _SubDimension>
-void TimeContinuousSystemModel_<ConcreteModel, _SubDimension>::getInputJacobian(InputMatrixBlock& B, const State& state, double dt, bool init) {
-  if (!internal_) internal_ = new internal(state);
-  if (init) internal_->B.setZero();
-  getInputJacobian(internal_->B, state, init);
-  B = dt * internal_->B;
-}
-
-template <class ConcreteModel, int _SubDimension>
-void TimeContinuousSystemModel_<ConcreteModel, _SubDimension>::getSystemNoise(NoiseVarianceBlock& Q, const State& state, double dt, bool init) {
-  if (!internal_) internal_ = new internal(state);
-  if (init) internal_->Q.setZero();
-  getSystemNoise(internal_->Q, state, init);
-  Q = dt * internal_->Q;
->>>>>>> abb53358
 }
 
 } // namespace hector_pose_estimation
