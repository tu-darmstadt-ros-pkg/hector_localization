//=================================================================================================
// Copyright (c) 2013, Johannes Meyer, TU Darmstadt
// All rights reserved.

// Redistribution and use in source and binary forms, with or without
// modification, are permitted provided that the following conditions are met:
//     * Redistributions of source code must retain the above copyright
//       notice, this list of conditions and the following disclaimer.
//     * Redistributions in binary form must reproduce the above copyright
//       notice, this list of conditions and the following disclaimer in the
//       documentation and/or other materials provided with the distribution.
//     * Neither the name of the Flight Systems and Automatic Control group,
//       TU Darmstadt, nor the names of its contributors may be used to
//       endorse or promote products derived from this software without
//       specific prior written permission.

// THIS SOFTWARE IS PROVIDED BY THE COPYRIGHT HOLDERS AND CONTRIBUTORS "AS IS" AND
// ANY EXPRESS OR IMPLIED WARRANTIES, INCLUDING, BUT NOT LIMITED TO, THE IMPLIED
// WARRANTIES OF MERCHANTABILITY AND FITNESS FOR A PARTICULAR PURPOSE ARE
// DISCLAIMED. IN NO EVENT SHALL THE COPYRIGHT HOLDER BE LIABLE FOR ANY
// DIRECT, INDIRECT, INCIDENTAL, SPECIAL, EXEMPLARY, OR CONSEQUENTIAL DAMAGES
// (INCLUDING, BUT NOT LIMITED TO, PROCUREMENT OF SUBSTITUTE GOODS OR SERVICES;
// LOSS OF USE, DATA, OR PROFITS; OR BUSINESS INTERRUPTION) HOWEVER CAUSED AND
// ON ANY THEORY OF LIABILITY, WHETHER IN CONTRACT, STRICT LIABILITY, OR TORT
// (INCLUDING NEGLIGENCE OR OTHERWISE) ARISING IN ANY WAY OUT OF THE USE OF THIS
// SOFTWARE, EVEN IF ADVISED OF THE POSSIBILITY OF SUCH DAMAGE.
//=================================================================================================

#ifndef HECTOR_POSE_ESTIMATION_FILTER_H
#define HECTOR_POSE_ESTIMATION_FILTER_H

#include <hector_pose_estimation/state.h>
#include <hector_pose_estimation/types.h>

#include <map>

namespace hector_pose_estimation {

class Filter {
public:
  Filter(State &state);
  virtual ~Filter();

  virtual std::string getType() const = 0;

  virtual bool init(PoseEstimation& estimator);
  virtual void cleanup();
  virtual void reset();

  virtual const State& state() const { return state_; }
  virtual State& state() { return state_; }

  virtual bool preparePredict(const Inputs& inputs, double dt);
  virtual bool predict(const Systems& systems, const Inputs& inputs, double dt);
  virtual bool predict(const SystemPtr& system, const Inputs& inputs, double dt);
  virtual bool doPredict(const Inputs& inputs, double dt);

  virtual bool prepareCorrect();
  virtual bool correct(const Measurements& measurements);
  virtual bool correct(const MeasurementPtr& measurement);
  virtual bool doCorrect();

  class Predictor
  {
  public:
    Predictor(Filter *filter) : filter_(filter) {}
    virtual ~Predictor() {}

    Filter *base() { return filter_; }
    const Filter *base() const { return filter_; }

    State& state() { return filter_->state(); }
    const State& state() const { return filter_->state(); }

  protected:
    Filter *filter_;
  };

  template <class ConcreteModel> struct Predictor_  : public Predictor {
    Predictor_(Filter *filter, ConcreteModel *model) : Predictor(filter), model_(model) { reset(); }
    virtual ~Predictor_() {}

    virtual bool predict(const Inputs& inputs, double dt) = 0;
    virtual void reset() { init_ = true; }

    template <typename Derived> typename Derived::template Predictor_<ConcreteModel> *derived() { return dynamic_cast<typename Derived::template Predictor_<ConcreteModel> *>(this); }
    template <typename Derived> const typename Derived::template Predictor_<ConcreteModel> *derived() const { return dynamic_cast<const typename Derived::template Predictor_<ConcreteModel> *>(this); }

  protected:
    ConcreteModel *model_;
    bool init_;
  };

  class Corrector
  {
  public:
    Corrector(Filter *filter) : filter_(filter) {}
    virtual ~Corrector() {}

    Filter *base() { return filter_; }
    const Filter *base() const { return filter_; }

    State& state() { return filter_->state(); }
    const State& state() const { return filter_->state(); }

  protected:
    Filter *filter_;
  };

  template <class ConcreteModel> struct Corrector_ : public Corrector {
    Corrector_(Filter *filter, ConcreteModel *model) : Corrector(filter), model_(model) { reset(); }
    virtual ~Corrector_() {}

    virtual bool correct(const typename ConcreteModel::MeasurementVector& y, const typename ConcreteModel::NoiseVariance& R) = 0;
    virtual void reset() { init_ = true; }

    virtual typename ConcreteModel::MeasurementVector getResidual() const { return typename ConcreteModel::MeasurementVector(); }

    template <typename Derived> typename Derived::template Corrector_<ConcreteModel> *derived() { return dynamic_cast<typename Derived::template Corrector_<ConcreteModel> *>(this); }
    template <typename Derived> const typename Derived::template Corrector_<ConcreteModel> *derived() const { return dynamic_cast<const typename Derived::template Corrector_<ConcreteModel> *>(this); }

  protected:
    ConcreteModel *model_;
    bool init_;
  };

  template <typename Derived> Derived *derived() { return dynamic_cast<Derived *>(this); }
  template <typename Derived> const Derived *derived() const { return dynamic_cast<const Derived *>(this); }

  template <typename Derived>
  struct Factory {
    Factory(Derived *filter) : filter_(filter) {}
    template <class ConcreteModel> boost::shared_ptr<Predictor_<ConcreteModel> > addPredictor(ConcreteModel *model) { return boost::static_pointer_cast<Predictor_<ConcreteModel> >(boost::make_shared<typename Derived::template Predictor_<ConcreteModel> >(filter_, model)); }
    template <class ConcreteModel> boost::shared_ptr<Corrector_<ConcreteModel> > addCorrector(ConcreteModel *model) { return boost::static_pointer_cast<Corrector_<ConcreteModel> >(boost::make_shared<typename Derived::template Corrector_<ConcreteModel> >(filter_, model)); }

  private:
    Derived *filter_;
  };
  template <typename Derived> static Factory<Derived> factory(Derived *filter) { return Factory<Derived>(filter); }

protected:
<<<<<<< HEAD
  State state_;
  Inputs inputs_;
=======
  State& state_;
>>>>>>> abb53358
};

} // namespace hector_pose_estimation

#endif // HECTOR_POSE_ESTIMATION_FILTER_H<|MERGE_RESOLUTION|>--- conflicted
+++ resolved
@@ -139,12 +139,8 @@
   template <typename Derived> static Factory<Derived> factory(Derived *filter) { return Factory<Derived>(filter); }
 
 protected:
-<<<<<<< HEAD
-  State state_;
+  State& state_;
   Inputs inputs_;
-=======
-  State& state_;
->>>>>>> abb53358
 };
 
 } // namespace hector_pose_estimation
