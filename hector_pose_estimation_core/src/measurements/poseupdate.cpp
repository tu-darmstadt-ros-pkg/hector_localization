//=================================================================================================
// Copyright (c) 2011, Johannes Meyer, TU Darmstadt
// All rights reserved.

// Redistribution and use in source and binary forms, with or without
// modification, are permitted provided that the following conditions are met:
//     * Redistributions of source code must retain the above copyright
//       notice, this list of conditions and the following disclaimer.
//     * Redistributions in binary form must reproduce the above copyright
//       notice, this list of conditions and the following disclaimer in the
//       documentation and/or other materials provided with the distribution.
//     * Neither the name of the Flight Systems and Automatic Control group,
//       TU Darmstadt, nor the names of its contributors may be used to
//       endorse or promote products derived from this software without
//       specific prior written permission.

// THIS SOFTWARE IS PROVIDED BY THE COPYRIGHT HOLDERS AND CONTRIBUTORS "AS IS" AND
// ANY EXPRESS OR IMPLIED WARRANTIES, INCLUDING, BUT NOT LIMITED TO, THE IMPLIED
// WARRANTIES OF MERCHANTABILITY AND FITNESS FOR A PARTICULAR PURPOSE ARE
// DISCLAIMED. IN NO EVENT SHALL THE COPYRIGHT HOLDER BE LIABLE FOR ANY
// DIRECT, INDIRECT, INCIDENTAL, SPECIAL, EXEMPLARY, OR CONSEQUENTIAL DAMAGES
// (INCLUDING, BUT NOT LIMITED TO, PROCUREMENT OF SUBSTITUTE GOODS OR SERVICES;
// LOSS OF USE, DATA, OR PROFITS; OR BUSINESS INTERRUPTION) HOWEVER CAUSED AND
// ON ANY THEORY OF LIABILITY, WHETHER IN CONTRACT, STRICT LIABILITY, OR TORT
// (INCLUDING NEGLIGENCE OR OTHERWISE) ARISING IN ANY WAY OUT OF THE USE OF THIS
// SOFTWARE, EVEN IF ADVISED OF THE POSSIBILITY OF SUCH DAMAGE.
//=================================================================================================

#include <hector_pose_estimation/measurements/poseupdate.h>
#include <hector_pose_estimation/pose_estimation.h>

#include <Eigen/Core>

#include <boost/bind.hpp>

namespace hector_pose_estimation {

PoseUpdate::PoseUpdate(const std::string& name)
  : Measurement(name)
{
  fixed_alpha_ = 0.0;
  fixed_beta_  = 0.0;
  interpret_covariance_as_information_matrix_ = true;

  fixed_position_xy_stddev_ = 0.0;
  fixed_position_z_stddev_ = 0.0;
  fixed_yaw_stddev_ = 0.0;

  fixed_velocity_xy_stddev_ = 0.0;
  fixed_velocity_z_stddev_ = 0.0;
  fixed_angular_rate_xy_stddev_ = 0.0;
  fixed_angular_rate_z_stddev_ = 0.0;

  max_time_difference_ = 1.0;
  max_position_xy_error_ = 3.0; // 3 sigma
  max_position_z_error_ = 3.0; // 3 sigma
  max_yaw_error_ = 3.0; // 3 sigma

  max_velocity_xy_error_ = 3.0; // 3 sigma
  max_velocity_z_error_ = 3.0; // 3 sigma
  max_angular_rate_xy_error_ = 3.0; // 3 sigma
  max_angular_rate_z_error_ = 3.0; // 3 sigma

  jump_on_max_error_ = true;

  parameters().add("fixed_alpha", fixed_alpha_);
  parameters().add("fixed_beta", fixed_beta_);
  parameters().add("interpret_covariance_as_information_matrix", interpret_covariance_as_information_matrix_);

  parameters().add("fixed_position_xy_stddev", fixed_position_xy_stddev_);
  parameters().add("fixed_position_z_stddev", fixed_position_z_stddev_);
  parameters().add("fixed_yaw_stddev", fixed_yaw_stddev_);
  parameters().add("fixed_velocity_xy_stddev", fixed_velocity_xy_stddev_);
  parameters().add("fixed_velocity_z_stddev", fixed_velocity_z_stddev_);
  parameters().add("fixed_angular_rate_xy_stddev", fixed_angular_rate_xy_stddev_);
  parameters().add("fixed_angular_rate_z_stddev", fixed_angular_rate_z_stddev_);
  parameters().add("max_time_difference", max_time_difference_);
  parameters().add("max_position_xy_error", max_position_xy_error_ );
  parameters().add("max_position_z_error", max_position_z_error_);
  parameters().add("max_yaw_error", max_yaw_error_);
  parameters().add("max_velocity_xy_error", max_velocity_xy_error_ );
  parameters().add("max_velocity_z_error", max_velocity_z_error_);
  parameters().add("max_angular_rate_xy_error", max_angular_rate_xy_error_ );
  parameters().add("max_angular_rate_z_error", max_angular_rate_z_error_);
  parameters().add("jump_on_max_error", jump_on_max_error_);
}

PoseUpdate::~PoseUpdate()
{
}

bool PoseUpdate::updateImpl(const MeasurementUpdate &update_)
{
  Update const &update = static_cast<Update const &>(update_);

  while (update.pose) {
    // convert incoming update information to Eigen
    Eigen::Vector3d update_pose(update.pose->pose.pose.position.x, update.pose->pose.pose.position.y, update.pose->pose.pose.position.z);
    Eigen::Quaterniond update_orientation(update.pose->pose.pose.orientation.w, update.pose->pose.pose.orientation.x, update.pose->pose.pose.orientation.y, update.pose->pose.pose.orientation.z);
    Eigen::Vector3d update_euler;

    // information is the information matrix if interpret_covariance_as_information_matrix_ is true and a covariance matrix otherwise
    // zero elements are counted as zero information in any case
    SymmetricMatrix_<6> information(SymmetricMatrix_<6>::ConstMap(update.pose->pose.covariance.data()));

    ROS_DEBUG_STREAM_NAMED("poseupdate", "PoseUpdate: x = [ " << filter()->state().getVector().transpose() << " ], P = [ " << filter()->state().getCovariance() << " ]" << std::endl
                                      << "update: pose = [ " << update_pose.transpose() << " ], euler = [ " << update_euler.transpose() << " ], information = [ " << information << " ]");
    ROS_DEBUG_STREAM_NAMED("poseupdate", "dt = " << (filter()->state().getTimestamp() - update.pose->header.stamp).toSec() << " s");

    // predict update pose using the estimated velocity and degrade information
    if (!update.pose->header.stamp.isZero()) {
      double dt = (filter()->state().getTimestamp() - update.pose->header.stamp).toSec();
      if (dt < 0.0) {
        ROS_DEBUG_STREAM_NAMED("poseupdate", "Ignoring pose update as it has a negative time difference: dt = " << dt << "s");
        break;

      } else if (max_time_difference_ > 0.0 && dt >= max_time_difference_) {
        ROS_DEBUG_STREAM_NAMED("poseupdate", "Ignoring pose update as the time difference is too large: dt = " << dt << "s");
        break;

      } else if (max_time_difference_ > 0.0){
        if (interpret_covariance_as_information_matrix_)
          information = information * (1.0 - dt/max_time_difference_);
        else
          information = information / (1.0 - dt/max_time_difference_);
      }

      State::ConstVelocityType state_velocity(filter()->state().getVelocity());
      update_pose = update_pose + dt * state_velocity;

      State::ConstRateType state_rate(filter()->state().getRate());
      Eigen::AngleAxisd state_angle_offset(state_rate.norm() * dt, state_rate.normalized());
      update_orientation = state_angle_offset * update_orientation;
    }

    // Calculate euler angles
    {
        const Eigen::Quaterniond &q = update_orientation;
        /* roll  = */ update_euler(2) = atan2(2*(q.y()*q.z() + q.w()*q.x()), q.w()*q.w() - q.x()*q.x() - q.y()*q.y() + q.z()*q.z());
        /* pitch = */ update_euler(1) = -asin(2*(q.x()*q.z() - q.w()*q.y()));
        /* yaw   = */ update_euler(0) = atan2(2*(q.x()*q.y() + q.w()*q.z()), q.w()*q.w() + q.x()*q.x() - q.y()*q.y() - q.z()*q.z());
    }

    // update PositionXY
    if (information(0,0) > 0.0 || information(1,1) > 0.0) {
      // fetch observation matrix H and current state x
<<<<<<< HEAD
      PositionXYModel::MeasurementMatrix H(position_xy_model_.getDimension(), filter()->state().getCovarianceDimension());
=======
      PositionXYModel::MeasurementMatrix H(position_xy_model_.getDimension(), filter()->state().getBaseDimension());
>>>>>>> abb53358
      PositionXYModel::MeasurementVector x(position_xy_model_.getDimension());
      position_xy_model_.getStateJacobian(H, filter()->state(), true);
      position_xy_model_.getExpectedValue(x, filter()->state());

      PositionXYModel::MeasurementVector y(update_pose.segment<2>(0));
      PositionXYModel::NoiseVariance Iy(information.block<2,2>(0,0));

      // invert Iy if information is a covariance matrix
      if (!interpret_covariance_as_information_matrix_) Iy = Iy.inverse().eval();

      // fixed_position_xy_stddev_ = 1.0;
      if (fixed_position_xy_stddev_ != 0.0) {
        Iy.setZero();
        Iy(0,0) = Iy(1,1) = 1.0 / (fixed_position_xy_stddev_*fixed_position_xy_stddev_);
      }

      ROS_DEBUG_STREAM_NAMED("poseupdate", "Position Update: ");
      ROS_DEBUG_STREAM_NAMED("poseupdate", "      x = [" << x.transpose() << "], H = [ " << H << " ], Px = [" <<  (H * filter()->state().P() * H.transpose()) << "], Ix = [ " << (H * filter()->state().P() * H.transpose()).inverse() << "]");
      ROS_DEBUG_STREAM_NAMED("poseupdate", "      y = [" << y.transpose() << "], Iy = [ " << Iy << " ]");
      double innovation = updateInternal(filter()->state(), Iy, y - x, H, "position_xy", max_position_xy_error_, boost::bind(&PositionXYModel::updateState, &position_xy_model_, _1, _2));
      position_xy_model_.getExpectedValue(x, filter()->state());
      ROS_DEBUG_STREAM_NAMED("poseupdate", " ==> xy = [" << x << "], Pxy = [ " << (H * filter()->state().P() * H.transpose()) << " ], innovation = " << innovation);

      status_flags_ |= STATE_POSITION_XY;
    }

    // update PositionZ
    if (information(2,2) > 0.0) {
      // fetch observation matrix H and current state x
<<<<<<< HEAD
      PositionZModel::MeasurementMatrix H(position_z_model_.getDimension(), filter()->state().getCovarianceDimension());
=======
      PositionZModel::MeasurementMatrix H(position_z_model_.getDimension(), filter()->state().getBaseDimension());
>>>>>>> abb53358
      PositionZModel::MeasurementVector x(position_z_model_.getDimension());
      position_z_model_.getStateJacobian(H, filter()->state(), true);
      position_z_model_.getExpectedValue(x, filter()->state());

      PositionZModel::MeasurementVector y(update_pose.segment<1>(2));
      PositionZModel::NoiseVariance Iy(information.block<1,1>(2,2));

      // invert Iy if information is a covariance matrix
      if (!interpret_covariance_as_information_matrix_) Iy = Iy.inverse().eval();

      // fixed_position_z_stddev_ = 1.0;
      if (fixed_position_z_stddev_ != 0.0) {
        Iy.setZero();
        Iy(0,0) = 1.0 / (fixed_position_z_stddev_*fixed_position_z_stddev_);
      }

      ROS_DEBUG_STREAM_NAMED("poseupdate", "Height Update: ");
      ROS_DEBUG_STREAM_NAMED("poseupdate", "      x = " << x(0) << ", H = [ " << H << " ], Px = [" <<  (H * filter()->state().P() * H.transpose()) << "], Ix = [ " << (H * filter()->state().P() * H.transpose()).inverse() << "]");
      ROS_DEBUG_STREAM_NAMED("poseupdate", "      y = " << y(0) << ", Iy = [ " << Iy << " ]");
      double innovation = updateInternal(filter()->state(), Iy, y - x, H, "position_z", max_position_z_error_, boost::bind(&PositionZModel::updateState, &position_z_model_, _1, _2));
      position_z_model_.getExpectedValue(x, filter()->state());
      ROS_DEBUG_STREAM_NAMED("poseupdate", " ==> xy = " << x(0) << ", Pxy = [ " << (H * filter()->state().P() * H.transpose()) << " ], innovation = " << innovation);

      status_flags_ |= STATE_POSITION_Z;
    }

    // update Yaw
    if (information(5,5) > 0.0) {
<<<<<<< HEAD
      YawModel::MeasurementMatrix H(yaw_model_.getDimension(), filter()->state().getCovarianceDimension());
=======
      // fetch observation matrix H and current state x
      YawModel::MeasurementMatrix H(yaw_model_.getDimension(), filter()->state().getBaseDimension());
>>>>>>> abb53358
      YawModel::MeasurementVector x(yaw_model_.getDimension());
      yaw_model_.getStateJacobian(H, filter()->state(), true);
      yaw_model_.getExpectedValue(x, filter()->state());

<<<<<<< HEAD
      YawModel::MeasurementVector y(update_euler.head<1>());
=======
      YawModel::MeasurementVector y(update_euler.segment<1>(0));
>>>>>>> abb53358
      YawModel::NoiseVariance Iy(information.block<1,1>(5,5));

      // invert Iy if information is a covariance matrix
      if (!interpret_covariance_as_information_matrix_) Iy = Iy.inverse().eval();

      // fixed_yaw_stddev_ = 5.0 * M_PI/180.0;
      if (fixed_yaw_stddev_ != 0.0) {
        Iy.setZero();
        Iy(0,0) = 1.0 / (fixed_yaw_stddev_*fixed_yaw_stddev_);
      }

      ROS_DEBUG_STREAM_NAMED("poseupdate", "Yaw Update: ");
      ROS_DEBUG_STREAM_NAMED("poseupdate", "      x = " << x(0) * 180.0/M_PI << "°, H = [ " << H << " ], Px = [" <<  (H * filter()->state().P() * H.transpose()) << "], Ix = [ " << (H * filter()->state().P() * H.transpose()).inverse() << "]");
      ROS_DEBUG_STREAM_NAMED("poseupdate", "      y = " << y(0) * 180.0/M_PI << "°, Iy = [ " << Iy << " ]");

      YawModel::MeasurementVector error(y - x);
      error(0) = error(0) - 2.0*M_PI * round(error(0) / (2.0*M_PI));

      double innovation = updateInternal(filter()->state(), Iy, error, H, "yaw", max_yaw_error_, boost::bind(&YawModel::updateState, &yaw_model_, _1, _2));
      yaw_model_.getExpectedValue(x, filter()->state());
      ROS_DEBUG_STREAM_NAMED("poseupdate", " ==> xy = " << x(0) * 180.0/M_PI << "°, Pxy = [ " << (H * filter()->state().P() * H.transpose()) << " ], innovation = " << innovation);

      status_flags_ |= STATE_YAW;
    }

    break;
  }

  while (update.twist) {
    // convert incoming update information to Eigen
    Eigen::Vector3d update_linear(update.twist->twist.twist.linear.x, update.twist->twist.twist.linear.y, update.twist->twist.twist.linear.z);
    Eigen::Vector3d update_angular(update.twist->twist.twist.angular.x, update.twist->twist.twist.angular.y, update.twist->twist.twist.angular.z);

    // information is the information matrix if interpret_covariance_as_information_matrix_ is true and a covariance matrix otherwise
    // zero elements are counted as zero information in any case
    SymmetricMatrix_<6> information(SymmetricMatrix_<6>::ConstMap(update.twist->twist.covariance.data()));

    ROS_DEBUG_STREAM_NAMED("poseupdate", "TwistUpdate:  state = [ " << filter()->state().getVector().transpose() << " ], P = [ " << filter()->state().getCovariance() << " ]" << std::endl
                                      << "     update: linear = [ " << update_linear.transpose() << " ], angular = [ " << update_angular.transpose() << " ], information = [ " << information << " ]");
    ROS_DEBUG_STREAM_NAMED("poseupdate", "                 dt = " << (filter()->state().getTimestamp() - update.twist->header.stamp).toSec() << " s");

    // degrade information if the time difference is too large
    if (!update.twist->header.stamp.isZero()) {
      double dt = (filter()->state().getTimestamp() - update.twist->header.stamp).toSec();
      if (dt < 0.0) {
        ROS_DEBUG_STREAM_NAMED("poseupdate", "Ignoring twist update as it has a negative time difference: dt = " << dt << "s");
        break;

      } else if (max_time_difference_ > 0.0 && dt >= max_time_difference_) {
        ROS_DEBUG_STREAM_NAMED("poseupdate", "Ignoring twist update as the time difference is too large: dt = " << dt << "s");
        break;

      } else if (max_time_difference_ > 0.0){
        if (interpret_covariance_as_information_matrix_)
          information = information * (1.0 - dt/max_time_difference_);
        else
          information = information / (1.0 - dt/max_time_difference_);
      }
    }

    // fetch observation matrix H and current state x
<<<<<<< HEAD
    TwistModel::MeasurementMatrix H(twist_model_.getDimension(), filter()->state().getCovarianceDimension());
=======
    TwistModel::MeasurementMatrix H(twist_model_.getDimension(), filter()->state().getBaseDimension());
>>>>>>> abb53358
    TwistModel::MeasurementVector x(twist_model_.getDimension());
    twist_model_.getStateJacobian(H, filter()->state(), true);
    twist_model_.getExpectedValue(x, filter()->state());

    TwistModel::MeasurementVector y(twist_model_.getDimension());
    TwistModel::NoiseVariance Iy(information);
    y.segment<3>(0) = update_linear;
    y.segment<3>(3) = update_angular;

    // invert Iy if information is a covariance matrix
    if (!interpret_covariance_as_information_matrix_) {
      ROS_DEBUG_NAMED("poseupdate", "Twist updates with covariance matrices are currently not supported");
      break;
    }

    // update VelocityXY
    if (information(0,0) > 0.0 || information(0,0) > 0.0) {
      status_flags_ |= STATE_VELOCITY_XY;

      // fixed_velocity_xy_stddev_ = 1.0;
      if (fixed_velocity_xy_stddev_ != 0.0) {
        for(int i = 0; i < 6; ++i) Iy(0,i) = Iy(1,i) = Iy(i,0) = Iy(i,1) = 0.0;
        Iy(0,0) = Iy(1,1) = 1.0 / (fixed_velocity_xy_stddev_*fixed_velocity_xy_stddev_);
      }
    }

    // update VelocityZ
    if (information(2,2) > 0.0) {
      status_flags_ |= STATE_VELOCITY_Z;

      // fixed_velocity_z_stddev_ = 1.0;
      if (fixed_velocity_z_stddev_ != 0.0) {
          for(int i = 0; i < 6; ++i) Iy(2,i) = Iy(i,2) = 0.0;
        Iy(2,2) = 1.0 / (fixed_velocity_z_stddev_*fixed_velocity_z_stddev_);
      }
    }

    // update RateXY
    if (information(3,3) > 0.0 || information(4,4) > 0.0) {
      status_flags_ |= STATE_RATE_XY;

      // fixed_angular_rate_xy_stddev_ = 1.0;
      if (fixed_angular_rate_xy_stddev_ != 0.0) {
        for(int i = 0; i < 6; ++i) Iy(3,i) = Iy(3,i) = Iy(i,4) = Iy(i,4) = 0.0;
        Iy(4,4) = Iy(5,5) = 1.0 / (fixed_angular_rate_xy_stddev_*fixed_angular_rate_xy_stddev_);
      }
    }

    // update RateZ
    if (information(5,5) > 0.0) {
      status_flags_ |= STATE_RATE_Z;

      // fixed_angular_rate_z_stddev_ = 1.0;
      if (fixed_angular_rate_z_stddev_ != 0.0) {
        for(int i = 0; i < 6; ++i) Iy(5,i) = Iy(i,5) = 0.0;
        Iy(5,5) = 1.0 / (fixed_angular_rate_z_stddev_*fixed_angular_rate_z_stddev_);
      }
    }

    ROS_DEBUG_STREAM_NAMED("poseupdate", "Twist Update: ");
    ROS_DEBUG_STREAM_NAMED("poseupdate", "      x = [" << x.transpose() << "], H = [ " << H << " ], Px = [" <<  (H * filter()->state().P() * H.transpose()) << "], Ix = [ " << (H * filter()->state().P() * H.transpose()).inverse() << "]");
    ROS_DEBUG_STREAM_NAMED("poseupdate", "      y = [" << y.transpose() << "], Iy = [ " << Iy << " ]");
    double innovation = updateInternal(filter()->state(), Iy, y - x, H, "twist", 0.0);
    twist_model_.getExpectedValue(x, filter()->state());
    ROS_DEBUG_STREAM_NAMED("poseupdate", " ==> xy = [" << x.transpose() << "], Pxy = [ " << (H * filter()->state().P() * H.transpose()) << " ], innovation = " << innovation);

    break;
  }

  // already done in Measurement::update()
  // filter()->state().updated();
  return true;
}

double PoseUpdate::calculateOmega(const SymmetricMatrix &Ix, const SymmetricMatrix &Iy) {
  double tr_x = Ix.trace();
  double tr_y = Iy.trace();
  return tr_y / (tr_x + tr_y);
}

template <typename MeasurementVector, typename MeasurementMatrix, typename NoiseVariance>
double PoseUpdate::updateInternal(State &state, const NoiseVariance &Iy, const MeasurementVector &error, const MeasurementMatrix &H, const std::string& text, const double max_error, JumpFunction jump_function) {
  NoiseVariance H_Px_HT(H * state.P() * H.transpose());

  if (H_Px_HT.determinant() <= 0) {
    ROS_DEBUG_STREAM("Ignoring poseupdate for " << text << " as the a-priori state covariance is zero!");
    return 0.0;
  }
  NoiseVariance Ix(H_Px_HT.inverse().eval());

  ROS_DEBUG_STREAM_NAMED("poseupdate", "H = [" << H << "]");
  ROS_DEBUG_STREAM_NAMED("poseupdate", "Ix = [" << Ix << "]");

  double alpha = fixed_alpha_, beta = fixed_beta_;
  if (alpha == 0.0 && beta == 0.0) {
    beta = calculateOmega(Ix, Iy);
    alpha = 1.0 - beta;

//    if (beta > 0.8) {
//      ROS_DEBUG_STREAM("Reducing update variance for " << text << " due to high information difference between Ix = [" << Ix << "] and Iy = [" << Iy << "]");
//      beta = 0.8;
//      alpha = 1.0 - beta;
//    }
  }
  ROS_DEBUG_STREAM_NAMED("poseupdate", "alpha = " << alpha << ", beta = " << beta);

  if (max_error > 0.0) {
    double error2 = error.transpose() * Ix * (Ix + Iy).inverse() * Iy * error;
    if (error2 > max_error * max_error) {
      if (!jump_on_max_error_ || !jump_function) {
        ROS_WARN_STREAM_NAMED("poseupdate", "Ignoring poseupdate for " << text << " as the error [ " << error.transpose() << " ], |error| = " << sqrt(error2) << " sigma exceeds max_error!");
        return 0.0;
      } else {
        ROS_WARN_STREAM_NAMED("poseupdate", "Update for " << text << " with error [ " << error.transpose() << " ], |error| = " << sqrt(error2) << " sigma exceeds max_error!");
        jump_function(state, error);
        return 0.0;
      }
    }
  }

//  SymmetricMatrix Ii(Ix * (alpha - 1) + Iy * beta);
//  double innovation = Ii.determinant();
//  ROS_DEBUG_STREAM_NAMED("poseupdate", "Ii = [" << Ii << "], innovation = " << innovation);

  // S_1 is equivalent to S^(-1) = (H*P*H^T + R)^(-1) in the standard Kalman gain
  NoiseVariance S_1(Ix - Ix * (Ix * alpha + Iy * beta).inverse() * Ix);
<<<<<<< HEAD
  Matrix_<State::Covariance::ColsAtCompileTime, MeasurementMatrix::RowsAtCompileTime> P_HT((H * state.P()).transpose());
=======
  Matrix_<State::Covariance::ColsAtCompileTime, MeasurementMatrix::RowsAtCompileTime> P_HT((H * state.P().topRows(state.getBaseDimension())).transpose());
>>>>>>> abb53358
  ROS_DEBUG_STREAM_NAMED("poseupdate", "P*HT = [" << (P_HT) << "]");

  double innovation = S_1.determinant();
  state.P() = state.P() - P_HT * S_1 * P_HT.transpose(); // may invalidate Px if &Pxy == &Px
  state.update(P_HT * Iy * beta * error);
  // state.x() = state.x() + P_HT * Iy * beta * error;

  ROS_DEBUG_STREAM_NAMED("poseupdate", "K = [" << (P_HT * Iy * beta) << "]");
  ROS_DEBUG_STREAM_NAMED("poseupdate", "dx = [" << (P_HT * Iy * beta * error).transpose() << "]");

  return innovation;
}

void PositionXYModel::getExpectedValue(MeasurementVector &y_pred, const State &state) {
  y_pred = state.getPosition().head<2>();
}

void PositionXYModel::getStateJacobian(MeasurementMatrix &C, const State &state, bool init) {
  if (init) {
<<<<<<< HEAD
    if (state.position()) {
      state.position()->cols(C)(0,X)   = 1.0;
      state.position()->cols(C)(1,Y)   = 1.0;
=======
    if (state.getPositionIndex() >= 0) {
      C(0,state.getPositionIndex(X))   = 1.0;
      C(1,state.getPositionIndex(Y))   = 1.0;
>>>>>>> abb53358
    }
  }
}

void PositionXYModel::updateState(State &state, const ColumnVector &diff) const {
  if (state.position()) {
    state.position()->vector().head<2>() += diff;
  }
}

void PositionZModel::getExpectedValue(MeasurementVector &y_pred, const State &state) {
  y_pred(0) = state.getPosition().z();
}

void PositionZModel::getStateJacobian(MeasurementMatrix &C, const State &state, bool init) {
<<<<<<< HEAD
  if (init && state.position()) {
    state.position()->cols(C)(0,Z)   = 1.0;
=======
  if (init && state.getPositionIndex() >= 0) {
    C(0,state.getPositionIndex(Z))   = 1.0;
>>>>>>> abb53358
  }
}

void PositionZModel::updateState(State &state, const ColumnVector &diff) const {
  if (state.position()) {
    state.position()->vector().segment<1>(Z) += diff;
  }
}

void YawModel::getExpectedValue(MeasurementVector &y_pred, const State &state) {
  y_pred(0) = state.getYaw();
}

void YawModel::getStateJacobian(MeasurementMatrix &C, const State &state, bool init) {
<<<<<<< HEAD
  if (init && state.orientation()) {
    state.orientation()->cols(C)(0,Z) = 1.0;
=======
  State::ConstOrientationType q(state.getOrientation());
  if (init && state.getOrientationIndex() >= 0) {
    const double t1 = q.w()*q.w() + q.x()*q.x() - q.y()*q.y() - q.z()*q.z();
    const double t2 = 2*(q.x()*q.y() + q.w()*q.z());
    const double t3 = 1.0 / (t1*t1 + t2*t2);

    C(0,state.getOrientationIndex(W)) = 2.0 * t3 * (q.z() * t1 - q.w() * t2);
    C(0,state.getOrientationIndex(X)) = 2.0 * t3 * (q.y() * t1 - q.x() * t2);
    C(0,state.getOrientationIndex(Y)) = 2.0 * t3 * (q.x() * t1 + q.y() * t2);
    C(0,state.getOrientationIndex(Z)) = 2.0 * t3 * (q.w() * t1 + q.z() * t2);
>>>>>>> abb53358
  }
}

void YawModel::updateState(State &state, const ColumnVector &diff) const {
  Eigen::Quaterniond::Matrix3 rotation(Eigen::AngleAxisd(diff(0), Eigen::Vector3d::UnitZ()));

  Eigen::MatrixXd S(Eigen::MatrixXd::Identity(state.getCovarianceDimension(), state.getCovarianceDimension()));

  if (state.orientation()) {
//    S.block(state.orientation()->getCovarianceIndex(), state.orientation()->getCovarianceIndex(), 4, 4) <<
//      /* QUATERNION_X: */  rotation.w(), -rotation.z(),  rotation.y(), rotation.x(),
//      /* QUATERNION_Y: */  rotation.z(),  rotation.w(), -rotation.x(), rotation.y(),
//      /* QUATERNION_Z: */ -rotation.y(),  rotation.x(),  rotation.w(), rotation.z(),
//      /* QUATERNION_W: */ -rotation.x(), -rotation.y(), -rotation.z(), rotation.w();
    S.block(state.orientation()->getCovarianceIndex(), state.orientation()->getCovarianceIndex(), 3, 3) = rotation.transpose();
    state.updateOrientation(ColumnVector3(0.0, 0.0, -diff(0)));
  }

  if (state.velocity()) {
    S.block(state.velocity()->getCovarianceIndex(), state.velocity()->getCovarianceIndex(), 3, 3) = rotation.transpose();
    state.velocity()->vector() = rotation.transpose() * state.velocity()->vector();
  }

// Rate vector is in body frame. No need to rotate it.
//  if (state.rate()) {
//    S.block(state.rate()->getCovarianceIndex(), state.rate()->getCovarianceIndex(), 3, 3) = rotation.transpose();
//    state.rate()->vector() = rotation.transpose() * state.rate()->vector();
//  }

  ROS_DEBUG_STREAM_NAMED("poseupdate", "Jump yaw by " << (diff(0) * 180.0/M_PI) << " degrees. rotation = [" << rotation << "], S = [" << S << "].");

  // update covariance matrix P
  state.P() = S * state.P() * S.transpose();
}

void TwistModel::getExpectedValue(MeasurementVector &y_pred, const State &state) {
  y_pred.segment<3>(0) = state.getVelocity();
  y_pred.segment<3>(3) = state.getRate();
}

void TwistModel::getStateJacobian(MeasurementMatrix &C, const State &state, bool init) {
<<<<<<< HEAD
  if (init && state.velocity()) {
    state.velocity()->cols(C)(0,X) = 1.0;
    state.velocity()->cols(C)(1,Y) = 1.0;
    state.velocity()->cols(C)(2,Z) = 1.0;
  }

  if (init && state.rate()) {
    state.rate()->cols(C)(3,X) = 1.0;
    state.rate()->cols(C)(4,Y) = 1.0;
    state.rate()->cols(C)(5,Z) = 1.0;
=======
  if (init && state.getVelocityIndex() >= 0) {
    C(0,state.getVelocityIndex(X)) = 1.0;
    C(1,state.getVelocityIndex(Y)) = 1.0;
    C(2,state.getVelocityIndex(Z)) = 1.0;
  }

  if (init && state.getRateIndex() >= 0) {
    C(3,state.getRateIndex(X)) = 1.0;
    C(4,state.getRateIndex(Y)) = 1.0;
    C(5,state.getRateIndex(Z)) = 1.0;
>>>>>>> abb53358
  }
}

} // namespace hector_pose_estimation<|MERGE_RESOLUTION|>--- conflicted
+++ resolved
@@ -104,7 +104,7 @@
     SymmetricMatrix_<6> information(SymmetricMatrix_<6>::ConstMap(update.pose->pose.covariance.data()));
 
     ROS_DEBUG_STREAM_NAMED("poseupdate", "PoseUpdate: x = [ " << filter()->state().getVector().transpose() << " ], P = [ " << filter()->state().getCovariance() << " ]" << std::endl
-                                      << "update: pose = [ " << update_pose.transpose() << " ], euler = [ " << update_euler.transpose() << " ], information = [ " << information << " ]");
+                                      << "update: pose = [ " << update_pose.transpose() << " ], rpy = [ " << update_euler.transpose() << " ], information = [ " << information << " ]");
     ROS_DEBUG_STREAM_NAMED("poseupdate", "dt = " << (filter()->state().getTimestamp() - update.pose->header.stamp).toSec() << " s");
 
     // predict update pose using the estimated velocity and degrade information
@@ -136,19 +136,15 @@
     // Calculate euler angles
     {
         const Eigen::Quaterniond &q = update_orientation;
-        /* roll  = */ update_euler(2) = atan2(2*(q.y()*q.z() + q.w()*q.x()), q.w()*q.w() - q.x()*q.x() - q.y()*q.y() + q.z()*q.z());
+        /* roll  = */ update_euler(0) = atan2(2*(q.y()*q.z() + q.w()*q.x()), q.w()*q.w() - q.x()*q.x() - q.y()*q.y() + q.z()*q.z());
         /* pitch = */ update_euler(1) = -asin(2*(q.x()*q.z() - q.w()*q.y()));
-        /* yaw   = */ update_euler(0) = atan2(2*(q.x()*q.y() + q.w()*q.z()), q.w()*q.w() + q.x()*q.x() - q.y()*q.y() - q.z()*q.z());
+        /* yaw   = */ update_euler(2) = atan2(2*(q.x()*q.y() + q.w()*q.z()), q.w()*q.w() + q.x()*q.x() - q.y()*q.y() - q.z()*q.z());
     }
 
     // update PositionXY
     if (information(0,0) > 0.0 || information(1,1) > 0.0) {
       // fetch observation matrix H and current state x
-<<<<<<< HEAD
       PositionXYModel::MeasurementMatrix H(position_xy_model_.getDimension(), filter()->state().getCovarianceDimension());
-=======
-      PositionXYModel::MeasurementMatrix H(position_xy_model_.getDimension(), filter()->state().getBaseDimension());
->>>>>>> abb53358
       PositionXYModel::MeasurementVector x(position_xy_model_.getDimension());
       position_xy_model_.getStateJacobian(H, filter()->state(), true);
       position_xy_model_.getExpectedValue(x, filter()->state());
@@ -178,11 +174,7 @@
     // update PositionZ
     if (information(2,2) > 0.0) {
       // fetch observation matrix H and current state x
-<<<<<<< HEAD
       PositionZModel::MeasurementMatrix H(position_z_model_.getDimension(), filter()->state().getCovarianceDimension());
-=======
-      PositionZModel::MeasurementMatrix H(position_z_model_.getDimension(), filter()->state().getBaseDimension());
->>>>>>> abb53358
       PositionZModel::MeasurementVector x(position_z_model_.getDimension());
       position_z_model_.getStateJacobian(H, filter()->state(), true);
       position_z_model_.getExpectedValue(x, filter()->state());
@@ -211,21 +203,12 @@
 
     // update Yaw
     if (information(5,5) > 0.0) {
-<<<<<<< HEAD
       YawModel::MeasurementMatrix H(yaw_model_.getDimension(), filter()->state().getCovarianceDimension());
-=======
-      // fetch observation matrix H and current state x
-      YawModel::MeasurementMatrix H(yaw_model_.getDimension(), filter()->state().getBaseDimension());
->>>>>>> abb53358
       YawModel::MeasurementVector x(yaw_model_.getDimension());
       yaw_model_.getStateJacobian(H, filter()->state(), true);
       yaw_model_.getExpectedValue(x, filter()->state());
 
-<<<<<<< HEAD
-      YawModel::MeasurementVector y(update_euler.head<1>());
-=======
-      YawModel::MeasurementVector y(update_euler.segment<1>(0));
->>>>>>> abb53358
+      YawModel::MeasurementVector y(update_euler.tail<1>());
       YawModel::NoiseVariance Iy(information.block<1,1>(5,5));
 
       // invert Iy if information is a covariance matrix
@@ -287,11 +270,7 @@
     }
 
     // fetch observation matrix H and current state x
-<<<<<<< HEAD
     TwistModel::MeasurementMatrix H(twist_model_.getDimension(), filter()->state().getCovarianceDimension());
-=======
-    TwistModel::MeasurementMatrix H(twist_model_.getDimension(), filter()->state().getBaseDimension());
->>>>>>> abb53358
     TwistModel::MeasurementVector x(twist_model_.getDimension());
     twist_model_.getStateJacobian(H, filter()->state(), true);
     twist_model_.getExpectedValue(x, filter()->state());
@@ -418,11 +397,7 @@
 
   // S_1 is equivalent to S^(-1) = (H*P*H^T + R)^(-1) in the standard Kalman gain
   NoiseVariance S_1(Ix - Ix * (Ix * alpha + Iy * beta).inverse() * Ix);
-<<<<<<< HEAD
   Matrix_<State::Covariance::ColsAtCompileTime, MeasurementMatrix::RowsAtCompileTime> P_HT((H * state.P()).transpose());
-=======
-  Matrix_<State::Covariance::ColsAtCompileTime, MeasurementMatrix::RowsAtCompileTime> P_HT((H * state.P().topRows(state.getBaseDimension())).transpose());
->>>>>>> abb53358
   ROS_DEBUG_STREAM_NAMED("poseupdate", "P*HT = [" << (P_HT) << "]");
 
   double innovation = S_1.determinant();
@@ -442,15 +417,9 @@
 
 void PositionXYModel::getStateJacobian(MeasurementMatrix &C, const State &state, bool init) {
   if (init) {
-<<<<<<< HEAD
     if (state.position()) {
       state.position()->cols(C)(0,X)   = 1.0;
       state.position()->cols(C)(1,Y)   = 1.0;
-=======
-    if (state.getPositionIndex() >= 0) {
-      C(0,state.getPositionIndex(X))   = 1.0;
-      C(1,state.getPositionIndex(Y))   = 1.0;
->>>>>>> abb53358
     }
   }
 }
@@ -466,13 +435,8 @@
 }
 
 void PositionZModel::getStateJacobian(MeasurementMatrix &C, const State &state, bool init) {
-<<<<<<< HEAD
   if (init && state.position()) {
     state.position()->cols(C)(0,Z)   = 1.0;
-=======
-  if (init && state.getPositionIndex() >= 0) {
-    C(0,state.getPositionIndex(Z))   = 1.0;
->>>>>>> abb53358
   }
 }
 
@@ -487,21 +451,8 @@
 }
 
 void YawModel::getStateJacobian(MeasurementMatrix &C, const State &state, bool init) {
-<<<<<<< HEAD
   if (init && state.orientation()) {
     state.orientation()->cols(C)(0,Z) = 1.0;
-=======
-  State::ConstOrientationType q(state.getOrientation());
-  if (init && state.getOrientationIndex() >= 0) {
-    const double t1 = q.w()*q.w() + q.x()*q.x() - q.y()*q.y() - q.z()*q.z();
-    const double t2 = 2*(q.x()*q.y() + q.w()*q.z());
-    const double t3 = 1.0 / (t1*t1 + t2*t2);
-
-    C(0,state.getOrientationIndex(W)) = 2.0 * t3 * (q.z() * t1 - q.w() * t2);
-    C(0,state.getOrientationIndex(X)) = 2.0 * t3 * (q.y() * t1 - q.x() * t2);
-    C(0,state.getOrientationIndex(Y)) = 2.0 * t3 * (q.x() * t1 + q.y() * t2);
-    C(0,state.getOrientationIndex(Z)) = 2.0 * t3 * (q.w() * t1 + q.z() * t2);
->>>>>>> abb53358
   }
 }
 
@@ -543,7 +494,6 @@
 }
 
 void TwistModel::getStateJacobian(MeasurementMatrix &C, const State &state, bool init) {
-<<<<<<< HEAD
   if (init && state.velocity()) {
     state.velocity()->cols(C)(0,X) = 1.0;
     state.velocity()->cols(C)(1,Y) = 1.0;
@@ -554,18 +504,6 @@
     state.rate()->cols(C)(3,X) = 1.0;
     state.rate()->cols(C)(4,Y) = 1.0;
     state.rate()->cols(C)(5,Z) = 1.0;
-=======
-  if (init && state.getVelocityIndex() >= 0) {
-    C(0,state.getVelocityIndex(X)) = 1.0;
-    C(1,state.getVelocityIndex(Y)) = 1.0;
-    C(2,state.getVelocityIndex(Z)) = 1.0;
-  }
-
-  if (init && state.getRateIndex() >= 0) {
-    C(3,state.getRateIndex(X)) = 1.0;
-    C(4,state.getRateIndex(Y)) = 1.0;
-    C(5,state.getRateIndex(Z)) = 1.0;
->>>>>>> abb53358
   }
 }
 
