//=================================================================================================
// Copyright (c) 2011, Johannes Meyer, TU Darmstadt
// All rights reserved.

// Redistribution and use in source and binary forms, with or without
// modification, are permitted provided that the following conditions are met:
//     * Redistributions of source code must retain the above copyright
//       notice, this list of conditions and the following disclaimer.
//     * Redistributions in binary form must reproduce the above copyright
//       notice, this list of conditions and the following disclaimer in the
//       documentation and/or other materials provided with the distribution.
//     * Neither the name of the Flight Systems and Automatic Control group,
//       TU Darmstadt, nor the names of its contributors may be used to
//       endorse or promote products derived from this software without
//       specific prior written permission.

// THIS SOFTWARE IS PROVIDED BY THE COPYRIGHT HOLDERS AND CONTRIBUTORS "AS IS" AND
// ANY EXPRESS OR IMPLIED WARRANTIES, INCLUDING, BUT NOT LIMITED TO, THE IMPLIED
// WARRANTIES OF MERCHANTABILITY AND FITNESS FOR A PARTICULAR PURPOSE ARE
// DISCLAIMED. IN NO EVENT SHALL THE COPYRIGHT HOLDER BE LIABLE FOR ANY
// DIRECT, INDIRECT, INCIDENTAL, SPECIAL, EXEMPLARY, OR CONSEQUENTIAL DAMAGES
// (INCLUDING, BUT NOT LIMITED TO, PROCUREMENT OF SUBSTITUTE GOODS OR SERVICES;
// LOSS OF USE, DATA, OR PROFITS; OR BUSINESS INTERRUPTION) HOWEVER CAUSED AND
// ON ANY THEORY OF LIABILITY, WHETHER IN CONTRACT, STRICT LIABILITY, OR TORT
// (INCLUDING NEGLIGENCE OR OTHERWISE) ARISING IN ANY WAY OUT OF THE USE OF THIS
// SOFTWARE, EVEN IF ADVISED OF THE POSSIBILITY OF SUCH DAMAGE.
//=================================================================================================

#include <hector_pose_estimation/measurements/poseupdate.h>
#include <hector_pose_estimation/pose_estimation.h>

#include <Eigen/Core>

#include <boost/bind.hpp>

namespace hector_pose_estimation {

PoseUpdate::PoseUpdate(const std::string& name)
  : Measurement(name)
{
  fixed_alpha_ = 0.0;
  fixed_beta_  = 0.0;
  interpret_covariance_as_information_matrix_ = true;

  fixed_position_xy_stddev_ = 0.0;
  fixed_position_z_stddev_ = 0.0;
  fixed_yaw_stddev_ = 0.0;

  fixed_velocity_xy_stddev_ = 0.0;
  fixed_velocity_z_stddev_ = 0.0;
  fixed_angular_rate_xy_stddev_ = 0.0;
  fixed_angular_rate_z_stddev_ = 0.0;

  max_time_difference_ = 1.0;
  max_position_xy_error_ = 3.0; // 3 sigma
  max_position_z_error_ = 3.0; // 3 sigma
  max_yaw_error_ = 3.0; // 3 sigma

  max_velocity_xy_error_ = 3.0; // 3 sigma
  max_velocity_z_error_ = 3.0; // 3 sigma
  max_angular_rate_xy_error_ = 3.0; // 3 sigma
  max_angular_rate_z_error_ = 3.0; // 3 sigma

  jump_on_max_error_ = true;

  parameters().add("fixed_alpha", fixed_alpha_);
  parameters().add("fixed_beta", fixed_beta_);
  parameters().add("interpret_covariance_as_information_matrix", interpret_covariance_as_information_matrix_);

  parameters().add("fixed_position_xy_stddev", fixed_position_xy_stddev_);
  parameters().add("fixed_position_z_stddev", fixed_position_z_stddev_);
  parameters().add("fixed_yaw_stddev", fixed_yaw_stddev_);
  parameters().add("fixed_velocity_xy_stddev", fixed_velocity_xy_stddev_);
  parameters().add("fixed_velocity_z_stddev", fixed_velocity_z_stddev_);
  parameters().add("fixed_angular_rate_xy_stddev", fixed_angular_rate_xy_stddev_);
  parameters().add("fixed_angular_rate_z_stddev", fixed_angular_rate_z_stddev_);
  parameters().add("max_time_difference", max_time_difference_);
  parameters().add("max_position_xy_error", max_position_xy_error_ );
  parameters().add("max_position_z_error", max_position_z_error_);
  parameters().add("max_yaw_error", max_yaw_error_);
  parameters().add("max_velocity_xy_error", max_velocity_xy_error_ );
  parameters().add("max_velocity_z_error", max_velocity_z_error_);
  parameters().add("max_angular_rate_xy_error", max_angular_rate_xy_error_ );
  parameters().add("max_angular_rate_z_error", max_angular_rate_z_error_);
  parameters().add("jump_on_max_error", jump_on_max_error_);
}

PoseUpdate::~PoseUpdate()
{
}

bool PoseUpdate::updateImpl(const MeasurementUpdate &update_)
{
  Update const &update = static_cast<Update const &>(update_);

  while (update.pose) {
    // convert incoming update information to Eigen
    Eigen::Vector3d update_pose(update.pose->pose.pose.position.x, update.pose->pose.pose.position.y, update.pose->pose.pose.position.z);
    Eigen::Quaterniond update_orientation(update.pose->pose.pose.orientation.w, update.pose->pose.pose.orientation.x, update.pose->pose.pose.orientation.y, update.pose->pose.pose.orientation.z);
    Eigen::Vector3d update_euler(update_orientation.toRotationMatrix().eulerAngles(2,1,0));

    // information is the information matrix if interpret_covariance_as_information_matrix_ is true and a covariance matrix otherwise
    // zero elements are counted as zero information in any case
    SymmetricMatrix_<6> information(SymmetricMatrix_<6>::ConstMap(update.pose->pose.covariance.data()));

    ROS_DEBUG_STREAM_NAMED("poseupdate", "PoseUpdate: x = [ " << filter()->state().getVector().transpose() << " ], P = [ " << filter()->state().getCovariance() << " ]" << std::endl
                                      << "update: pose = [ " << update_pose.transpose() << " ], euler = [ " << update_euler.transpose() << " ], information = [ " << information << " ]");
    ROS_DEBUG_STREAM_NAMED("poseupdate", "dt = " << (filter()->state().getTimestamp() - update.pose->header.stamp).toSec() << " s");

    // predict update pose using the estimated velocity and degrade information
    if (!update.pose->header.stamp.isZero()) {
      double dt = (filter()->state().getTimestamp() - update.pose->header.stamp).toSec();
      if (dt < 0.0) {
        ROS_DEBUG_STREAM_NAMED("poseupdate", "Ignoring pose update as it has a negative time difference: dt = " << dt << "s");
        break;

      } else if (max_time_difference_ > 0.0 && dt >= max_time_difference_) {
        ROS_DEBUG_STREAM_NAMED("poseupdate", "Ignoring pose update as the time difference is too large: dt = " << dt << "s");
        break;

      } else if (max_time_difference_ > 0.0){
        if (interpret_covariance_as_information_matrix_)
          information = information * (1.0 - dt/max_time_difference_);
        else
          information = information / (1.0 - dt/max_time_difference_);
      }

      State::ConstVelocityType state_velocity(filter()->state().getVelocity());
      update_pose = update_pose + dt * state_velocity;

      State::ConstRateType state_rate(filter()->state().getRate());
      Eigen::AngleAxisd state_angle_offset(state_rate.norm() * dt, state_rate.normalized());
      update_orientation = state_angle_offset * update_orientation;
    }

    // update PositionXY
    if (information(0,0) > 0.0 || information(1,1) > 0.0) {
      // fetch observation matrix H and current state x
      PositionXYModel::MeasurementMatrix H;
      PositionXYModel::MeasurementVector x;
      position_xy_model_.getStateJacobian(H, filter()->state(), true);
      position_xy_model_.getExpectedValue(x, filter()->state());

      PositionXYModel::MeasurementVector y(update_pose.segment<2>(0));
      PositionXYModel::NoiseVariance Iy(information.block<2,2>(0,0));

      // invert Iy if information is a covariance matrix
      if (!interpret_covariance_as_information_matrix_) Iy = Iy.inverse().eval();

      // fixed_position_xy_stddev_ = 1.0;
      if (fixed_position_xy_stddev_ != 0.0) {
        Iy = 0.0;
        Iy(0,0) = Iy(1,1) = 1.0 / (fixed_position_xy_stddev_*fixed_position_xy_stddev_);
      }

      ROS_DEBUG_STREAM_NAMED("poseupdate", "Position Update: ");
      ROS_DEBUG_STREAM_NAMED("poseupdate", "      x = [" << x.transpose() << "], H = [ " << H << " ], Px = [" <<  (H * filter()->state().P0() * H.transpose()) << "], Ix = [ " << (H * filter()->state().P0() * H.transpose()).inverse() << "]");
      ROS_DEBUG_STREAM_NAMED("poseupdate", "      y = [" << y.transpose() << "], Iy = [ " << Iy << " ]");
<<<<<<< HEAD
      double innovation = updateInternal(filter()->state(), Iy, y - x, H, "position_xy", max_position_xy_error_);
      position_xy_model_.getExpectedValue(x, filter()->state());
      ROS_DEBUG_STREAM_NAMED("poseupdate", " ==> xy = [" << x << "], Pxy = [ " << (H * filter()->state().P0() * H.transpose()) << " ], innovation = " << innovation);
=======
      double innovation = updateInternal(covariance, state, Iy, y - x, H, covariance, state, "position_xy", max_position_xy_error_, boost::bind(&PositionXYModel::updateState, position_xy_model_, _1, _2, _3, _4, _5));
      ROS_DEBUG_STREAM_NAMED("poseupdate", " ==> xy = [" << position_xy_model_.PredictionGet(ColumnVector(), state).transpose() << "], Pxy = [ " << (H*covariance*H.transpose()) << " ], innovation = " << innovation);
>>>>>>> 1c0f0386

      status_flags_ |= STATE_POSITION_XY;
    }

    // update PositionZ
    if (information(2,2) > 0.0) {
      // fetch observation matrix H and current state x
      PositionZModel::MeasurementMatrix H;
      PositionZModel::MeasurementVector x;
      position_z_model_.getStateJacobian(H, filter()->state(), true);
      position_z_model_.getExpectedValue(x, filter()->state());

      PositionZModel::MeasurementVector y(update_pose.segment<1>(2));
      PositionZModel::NoiseVariance Iy(information.block<1,1>(2,2));

      // invert Iy if information is a covariance matrix
      if (!interpret_covariance_as_information_matrix_) Iy = Iy.inverse().eval();

      // fixed_position_z_stddev_ = 1.0;
      if (fixed_position_z_stddev_ != 0.0) {
        Iy = 0.0;
        Iy(0,0) = 1.0 / (fixed_position_z_stddev_*fixed_position_z_stddev_);
      }

      ROS_DEBUG_STREAM_NAMED("poseupdate", "Height Update: ");
<<<<<<< HEAD
      ROS_DEBUG_STREAM_NAMED("poseupdate", "      x = " << x(0) << ", H = [ " << H << " ], Px = [" <<  (H * filter()->state().P0() * H.transpose()) << "], Ix = [ " << (H * filter()->state().P0() * H.transpose()).inverse() << "]");
      ROS_DEBUG_STREAM_NAMED("poseupdate", "      y = " << y(0) << ", Iy = [ " << Iy << " ]");
      double innovation = updateInternal(filter()->state(), Iy, y - x, H, "position_z", max_position_z_error_);
      position_z_model_.getExpectedValue(x, filter()->state());
      ROS_DEBUG_STREAM_NAMED("poseupdate", " ==> xy = " << x(0) << ", Pxy = [ " << (H * filter()->state().P0() * H.transpose()) << " ], innovation = " << innovation);
=======
      ROS_DEBUG_STREAM_NAMED("poseupdate", "      x = " << x(1) << ", H = [ " << H << " ], Px = [" <<  (H*covariance*H.transpose()) << "], Ix = [ " << (H*covariance*H.transpose()).inverse() << "]");
      ROS_DEBUG_STREAM_NAMED("poseupdate", "      y = " << y(1) << ", Iy = [ " << Iy << " ]");
      double innovation = updateInternal(covariance, state, Iy, y - x, H, covariance, state, "position_z", max_position_z_error_, boost::bind(&PositionZModel::updateState, position_z_model_, _1, _2, _3, _4, _5));
      ROS_DEBUG_STREAM_NAMED("poseupdate", " ==> xy = " << position_z_model_.PredictionGet(ColumnVector(), state) << ", Pxy = [ " << (H*covariance*H.transpose()) << " ], innovation = " << innovation);
>>>>>>> 1c0f0386

      status_flags_ |= STATE_POSITION_Z;
    }

    // update Yaw
    if (information(5,5) > 0.0) {
      // fetch observation matrix H and current state x
      YawModel::MeasurementMatrix H;
      YawModel::MeasurementVector x;
      yaw_model_.getStateJacobian(H, filter()->state(), true);
      yaw_model_.getExpectedValue(x, filter()->state());

      YawModel::MeasurementVector y(update_euler(0));
      YawModel::NoiseVariance Iy(information.block<1,1>(5,5));

      // invert Iy if information is a covariance matrix
      if (!interpret_covariance_as_information_matrix_) Iy = Iy.inverse().eval();

      // fixed_yaw_stddev_ = 5.0 * M_PI/180.0;
      if (fixed_yaw_stddev_ != 0.0) {
        Iy = 0.0;
        Iy(1,1) = 1.0 / (fixed_yaw_stddev_*fixed_yaw_stddev_);
      }

      ROS_DEBUG_STREAM_NAMED("poseupdate", "Yaw Update: ");
      ROS_DEBUG_STREAM_NAMED("poseupdate", "      x = " << x(0) * 180.0/M_PI << "°, H = [ " << H << " ], Px = [" <<  (H * filter()->state().P0() * H.transpose()) << "], Ix = [ " << (H * filter()->state().P0() * H.transpose()).inverse() << "]");
      ROS_DEBUG_STREAM_NAMED("poseupdate", "      y = " << y(0) * 180.0/M_PI << "°, Iy = [ " << Iy << " ]");

      YawModel::MeasurementVector error(y - x);
      error(0) = error(0) - 2.0*M_PI * round(error(0) / (2.0*M_PI));

<<<<<<< HEAD
      double innovation = updateInternal(filter()->state(), Iy, error, H, "yaw", max_yaw_error_);
      yaw_model_.getExpectedValue(x, filter()->state());
      ROS_DEBUG_STREAM_NAMED("poseupdate", " ==> xy = " << x(0) * 180.0/M_PI << "°, Pxy = [ " << (H * filter()->state().P0() * H.transpose()) << " ], innovation = " << innovation);
=======
      double innovation = updateInternal(covariance, state, Iy, error, H, covariance, state, "yaw", max_yaw_error_, boost::bind(&YawModel::updateState, yaw_model_, _1, _2, _3, _4, _5));
      ROS_DEBUG_STREAM_NAMED("poseupdate", " ==> xy = " << yaw_model_.PredictionGet(ColumnVector(), state) * 180.0/M_PI << "°, Pxy = [ " << (H*covariance*H.transpose()) << " ], innovation = " << innovation);
>>>>>>> 1c0f0386

      status_flags_ |= STATE_YAW;
    }

    break;
  }

  while (update.twist) {
    // convert incoming update information to Eigen
    Eigen::Vector3d update_linear(update.twist->twist.twist.linear.x, update.twist->twist.twist.linear.y, update.twist->twist.twist.linear.z);
    Eigen::Vector3d update_angular(update.twist->twist.twist.angular.x, update.twist->twist.twist.angular.y, update.twist->twist.twist.angular.z);

    // information is the information matrix if interpret_covariance_as_information_matrix_ is true and a covariance matrix otherwise
    // zero elements are counted as zero information in any case
    SymmetricMatrix_<6> information(SymmetricMatrix_<6>::ConstMap(update.twist->twist.covariance.data()));

    ROS_DEBUG_STREAM_NAMED("poseupdate", "TwistUpdate:  state = [ " << filter()->state().getVector().transpose() << " ], P = [ " << filter()->state().getCovariance() << " ]" << std::endl
                                      << "     update: linear = [ " << update_linear.transpose() << " ], angular = [ " << update_angular.transpose() << " ], information = [ " << information << " ]");
    ROS_DEBUG_STREAM_NAMED("poseupdate", "                 dt = " << (filter()->state().getTimestamp() - update.twist->header.stamp).toSec() << " s");

    // degrade information if the time difference is too large
    if (!update.twist->header.stamp.isZero()) {
      double dt = (filter()->state().getTimestamp() - update.twist->header.stamp).toSec();
      if (dt < 0.0) {
        ROS_DEBUG_STREAM_NAMED("poseupdate", "Ignoring twist update as it has a negative time difference: dt = " << dt << "s");
        break;

      } else if (max_time_difference_ > 0.0 && dt >= max_time_difference_) {
        ROS_DEBUG_STREAM_NAMED("poseupdate", "Ignoring twist update as the time difference is too large: dt = " << dt << "s");
        break;

      } else if (max_time_difference_ > 0.0){
        if (interpret_covariance_as_information_matrix_)
          information = information * (1.0 - dt/max_time_difference_);
        else
          information = information / (1.0 - dt/max_time_difference_);
      }
    }

    // fetch observation matrix H and current state x
    TwistModel::MeasurementMatrix H;
    TwistModel::MeasurementVector x;
    twist_model_.getStateJacobian(H, filter()->state(), true);
    twist_model_.getExpectedValue(x, filter()->state());

    TwistModel::MeasurementVector y;
    TwistModel::NoiseVariance Iy(information);
    y.segment<3>(0) = update_linear;
    y.segment<3>(3) = update_angular;

    // invert Iy if information is a covariance matrix
    if (!interpret_covariance_as_information_matrix_) {
      ROS_DEBUG_NAMED("poseupdate", "Twist updates with covariance matrices are currently not supported");
      break;
    }

    // update VelocityXY
    if (information(0,0) > 0.0 || information(0,0) > 0.0) {
      status_flags_ |= STATE_VELOCITY_XY;

      // fixed_velocity_xy_stddev_ = 1.0;
      if (fixed_velocity_xy_stddev_ != 0.0) {
        for(int i = 0; i < 6; ++i) Iy(0,i) = Iy(1,i) = Iy(i,0) = Iy(i,1) = 0.0;
        Iy(0,0) = Iy(1,1) = 1.0 / (fixed_velocity_xy_stddev_*fixed_velocity_xy_stddev_);
      }
    }

    // update VelocityZ
    if (information(2,2) > 0.0) {
      status_flags_ |= STATE_VELOCITY_Z;

      // fixed_velocity_z_stddev_ = 1.0;
      if (fixed_velocity_z_stddev_ != 0.0) {
          for(int i = 0; i < 6; ++i) Iy(2,i) = Iy(i,2) = 0.0;
        Iy(2,2) = 1.0 / (fixed_velocity_z_stddev_*fixed_velocity_z_stddev_);
      }
    }

    // update RateXY
    if (information(3,3) > 0.0 || information(4,4) > 0.0) {
      status_flags_ |= STATE_RATE_XY;

      // fixed_angular_rate_xy_stddev_ = 1.0;
      if (fixed_angular_rate_xy_stddev_ != 0.0) {
        for(int i = 0; i < 6; ++i) Iy(3,i) = Iy(3,i) = Iy(i,4) = Iy(i,4) = 0.0;
        Iy(4,4) = Iy(5,5) = 1.0 / (fixed_angular_rate_xy_stddev_*fixed_angular_rate_xy_stddev_);
      }
    }

    // update RateZ
    if (information(5,5) > 0.0) {
      status_flags_ |= STATE_RATE_Z;

      // fixed_angular_rate_z_stddev_ = 1.0;
      if (fixed_angular_rate_z_stddev_ != 0.0) {
        for(int i = 0; i < 6; ++i) Iy(5,i) = Iy(i,5) = 0.0;
        Iy(5,5) = 1.0 / (fixed_angular_rate_z_stddev_*fixed_angular_rate_z_stddev_);
      }
    }

    ROS_DEBUG_STREAM_NAMED("poseupdate", "Twist Update: ");
    ROS_DEBUG_STREAM_NAMED("poseupdate", "      x = [" << x.transpose() << "], H = [ " << H << " ], Px = [" <<  (H * filter()->state().P0() * H.transpose()) << "], Ix = [ " << (H * filter()->state().P0() * H.transpose()).inverse() << "]");
    ROS_DEBUG_STREAM_NAMED("poseupdate", "      y = [" << y.transpose() << "], Iy = [ " << Iy << " ]");
<<<<<<< HEAD
    double innovation = updateInternal(filter()->state(), Iy, y - x, H, "twist", 0.0);
    twist_model_.getExpectedValue(x, filter()->state());
    ROS_DEBUG_STREAM_NAMED("poseupdate", " ==> xy = [" << x.transpose() << "], Pxy = [ " << (H * filter()->state().P0() * H.transpose()) << " ], innovation = " << innovation);
=======
    double innovation = updateInternal(covariance, state, Iy, y - x, H, covariance, state, "twist");
    ROS_DEBUG_STREAM_NAMED("poseupdate", " ==> xy = [" << twist_model_.PredictionGet(ColumnVector(), state).transpose() << "], Pxy = [ " << (H*covariance*H.transpose()) << " ], innovation = " << innovation);
>>>>>>> 1c0f0386

    break;
  }

  filter()->state().updated();
  return true;
}

double PoseUpdate::calculateOmega(const SymmetricMatrix &Ix, const SymmetricMatrix &Iy) {
  double tr_x = Ix.trace();
  double tr_y = Iy.trace();
  return tr_y / (tr_x + tr_y);
}

<<<<<<< HEAD
template <typename MeasurementVector, typename MeasurementMatrix, typename NoiseVariance>
double PoseUpdate::updateInternal(State &state, const NoiseVariance &Iy, const MeasurementVector &error, const MeasurementMatrix &H, const std::string& text, const double max_error) {
  NoiseVariance H_Px_HT(H * state.P0() * H.transpose());
=======
double PoseUpdate::updateInternal(const SymmetricMatrix &Px, const ColumnVector &x, const SymmetricMatrix &Iy, const ColumnVector &error, const Matrix &H, SymmetricMatrix &Pxy, ColumnVector &xy, const std::string& text, const double max_error, JumpFunction jump_function) {
  Matrix HT(H.transpose());
  SymmetricMatrix H_Px_HT(H*Px*HT);
>>>>>>> 1c0f0386

  if (H_Px_HT.determinant() <= 0) {
    ROS_WARN_STREAM("Ignoring poseupdate for " << text << " as the a-priori state covariance is zero!");
    return 0.0;
  }
  NoiseVariance Ix(H_Px_HT.inverse().eval());

  ROS_DEBUG_STREAM_NAMED("poseupdate", "H = [" << H << "]");
  ROS_DEBUG_STREAM_NAMED("poseupdate", "Ix = [" << Ix << "]");

  double alpha = fixed_alpha_, beta = fixed_beta_;
  if (alpha == 0.0 && beta == 0.0) {
    beta = calculateOmega(Ix, Iy);
    alpha = 1.0 - beta;

//    if (beta > 0.8) {
//      ROS_DEBUG_STREAM("Reducing update variance for " << text << " due to high information difference between Ix = [" << Ix << "] and Iy = [" << Iy << "]");
//      beta = 0.8;
//      alpha = 1.0 - beta;
//    }
  }
  ROS_DEBUG_STREAM_NAMED("poseupdate", "alpha = " << alpha << ", beta = " << beta);

  if (max_error > 0.0) {
    double error2 = error.transpose() * Ix * (Ix + Iy).inverse() * Iy * error;
    if (error2 > max_error * max_error) {
      if (!jump_on_max_error_ || !jump_function) {
        ROS_WARN_STREAM_NAMED("poseupdate", "Ignoring poseupdate for " << text << " as the error [ " << error.transpose() << " ], |error| = " << sqrt(error2) << " sigma exceeds max_error!");
        return 0.0;
      } else {
        ROS_WARN_STREAM_NAMED("poseupdate", "Update for " << text << " with error [ " << error.transpose() << " ], |error| = " << sqrt(error2) << " sigma exceeds max_error!");
        jump_function(Px, x, error, Pxy, xy);
        return 0.0;
      }
    }
  }

//  SymmetricMatrix Ii(Ix * (alpha - 1) + Iy * beta);
//  double innovation = Ii.determinant();
//  ROS_DEBUG_STREAM_NAMED("poseupdate", "Ii = [" << Ii << "], innovation = " << innovation);

  // S_1 is equivalent to S^(-1) = (H*P*H^T + R)^(-1) in the standard Kalman gain
  NoiseVariance S_1(Ix - Ix * (Ix * alpha + Iy * beta).inverse() * Ix);
  Matrix_<State::Covariance::ColsAtCompileTime, MeasurementMatrix::RowsAtCompileTime> P_HT((H * state.P().template topRows<State::Dimension>()).transpose());
  ROS_DEBUG_STREAM_NAMED("poseupdate", "P*HT = [" << (P_HT) << "]");

  double innovation = S_1.determinant();
  state.P() = state.P() - P_HT * S_1 * P_HT.transpose(); // may invalidate Px if &Pxy == &Px
  state.x() = state.x() + P_HT * Iy * beta * error;

  ROS_DEBUG_STREAM_NAMED("poseupdate", "K = [" << (P_HT * Iy * beta) << "]");
  ROS_DEBUG_STREAM_NAMED("poseupdate", "dx = [" << (P_HT * Iy * beta * error).transpose() << "]");

  return innovation;
}

void PositionXYModel::getExpectedValue(MeasurementVector &y_pred, const State &state) {
  y_pred = state.getPosition().segment<2>(0);
}

void PositionXYModel::getStateJacobian(MeasurementMatrix &C, const State &state, bool init) {
  if (init) {
    if (state.getPositionIndex() >= 0) {
      C(0,State::POSITION_X)   = 1.0;
      C(1,State::POSITION_Y)   = 1.0;
    }
  }
}

<<<<<<< HEAD
void PositionZModel::getExpectedValue(MeasurementVector &y_pred, const State &state) {
  y_pred = state.getPosition().segment<1>(2);
=======
void PositionXYModel::updateState(const SymmetricMatrix &Px, const ColumnVector &x, const ColumnVector &diff, SymmetricMatrix &Pxy, ColumnVector &xy) const {
  xy = x;
  xy.sub(POSITION_X, POSITION_Y) = x.sub(POSITION_X, POSITION_Y) + diff;
}

ColumnVector PositionZModel::ExpectedValueGet() const {
  y_(1) = x_(POSITION_Z);
  return y_;
>>>>>>> 1c0f0386
}

void PositionZModel::getStateJacobian(MeasurementMatrix &C, const State &state, bool init) {
  if (init && state.getPositionIndex() >= 0) {
    C(0,State::POSITION_Z)   = 1.0;
  }
}

<<<<<<< HEAD
void YawModel::getExpectedValue(MeasurementVector &y_pred, const State &state) {
  State::ConstOrientationType q(state.getOrientation());
  y_pred(0) = atan2(2*(q.x()*q.y() + q.w()*q.z()), q.w()*q.w() + q.x()*q.x() - q.y()*q.y() - q.z()*q.z());
=======
void PositionZModel::updateState(const SymmetricMatrix &Px, const ColumnVector &x, const ColumnVector &diff, SymmetricMatrix &Pxy, ColumnVector &xy) const {
  xy = x;
  xy.sub(POSITION_Z, POSITION_Z) = x.sub(POSITION_Z, POSITION_Z) + diff;
}

ColumnVector YawModel::ExpectedValueGet() const {
  const double qw = x_(QUATERNION_W);
  const double qx = x_(QUATERNION_X);
  const double qy = x_(QUATERNION_Y);
  const double qz = x_(QUATERNION_Z);

  y_(1) = atan2(2*(qx*qy + qw*qz), qw*qw + qx*qx - qy*qy - qz*qz);

  return y_;
>>>>>>> 1c0f0386
}

void YawModel::getStateJacobian(MeasurementMatrix &C, const State &state, bool init) {
  State::ConstOrientationType q(state.getOrientation());
  if (init && state.getOrientationIndex() >= 0) {
    const double t1 = q.w()*q.w() + q.x()*q.x() - q.y()*q.y() - q.z()*q.z();
    const double t2 = 2*(q.x()*q.y() + q.w()*q.z());
    const double t3 = 1.0 / (t1*t1 + t2*t2);

    C(0,State::QUATERNION_W) = 2.0 * t3 * (q.z() * t1 - q.w() * t2);
    C(0,State::QUATERNION_X) = 2.0 * t3 * (q.y() * t1 - q.x() * t2);
    C(0,State::QUATERNION_Y) = 2.0 * t3 * (q.x() * t1 + q.y() * t2);
    C(0,State::QUATERNION_Z) = 2.0 * t3 * (q.w() * t1 + q.z() * t2);
  }
}

<<<<<<< HEAD
void TwistModel::getExpectedValue(MeasurementVector &y_pred, const State &state) {
  y_pred.segment<3>(0) = state.getVelocity();
  y_pred.segment<3>(3) = state.getRate();
=======
void YawModel::updateState(const SymmetricMatrix &Px, const ColumnVector &x, const ColumnVector &diff, SymmetricMatrix &Pxy, ColumnVector &xy) const {
  Eigen::Quaterniond rotation(Eigen::AngleAxisd(diff(1), Eigen::Vector3d::UnitZ()));

  Eigen::MatrixXd S(StateDimension, StateDimension); S.setIdentity();
  S.block(QUATERNION_W - 1, QUATERNION_W - 1, 4, 4) <<
    rotation.w(), -rotation.x(), -rotation.y(), -rotation.z(),
    rotation.x(),  rotation.w(), -rotation.z(),  rotation.y(),
    rotation.y(),  rotation.z(),  rotation.w(), -rotation.x(),
    rotation.z(), -rotation.y(),  rotation.x(),  rotation.w();

  S.block(VELOCITY_X - 1, VELOCITY_X - 1, 3, 3) = rotation.toRotationMatrix().transpose();
#ifdef USE_RATE_SYSTEM_MODEL
  S.block(RATE_X - 1, RATE_X - 1, 3, 3) = S.block(VELOCITY_X - 1, VELOCITY_X - 1, 3, 3);
#endif // USE_RATE_SYSTEM_MODEL

  // ROS_DEBUG_STREAM_NAMED("poseupdate", "Jump yaw by " << (diff(1) * 180.0/M_PI) << " degrees. rotation = [" << rotation.coeffs().transpose() << "], S = [" << S << "].");

  xy  = S * x;
  Pxy = S * Px * S.transpose();
}

ColumnVector TwistModel::ExpectedValueGet() const {
  y_(1) = x_(VELOCITY_X);
  y_(2) = x_(VELOCITY_Y);
  y_(3) = x_(VELOCITY_Z);
#ifdef USE_RATE_SYSTEM_MODEL
  y_(4) = x_(RATE_X);
  y_(5) = x_(RATE_Y);
  y_(6) = x_(RATE_Z);
#else // USE_RATE_SYSTEM_MODEL
  y_(4) = 0.0;
  y_(5) = 0.0;
  y_(6) = 0.0;
#endif // USE_RATE_SYSTEM_MODEL
  return y_;
>>>>>>> 1c0f0386
}

void TwistModel::getStateJacobian(MeasurementMatrix &C, const State &state, bool init) {
  if (init && state.getVelocityIndex() >= 0) {
    C(0,State::VELOCITY_X) = 1.0;
    C(1,State::VELOCITY_Y) = 1.0;
    C(2,State::VELOCITY_Z) = 1.0;
  }

  if (init && state.getRateIndex() >= 0) {
    C(3,State::RATE_X) = 1.0;
    C(4,State::RATE_Y) = 1.0;
    C(5,State::RATE_Z) = 1.0;
  }
}

} // namespace hector_pose_estimation<|MERGE_RESOLUTION|>--- conflicted
+++ resolved
@@ -156,14 +156,9 @@
       ROS_DEBUG_STREAM_NAMED("poseupdate", "Position Update: ");
       ROS_DEBUG_STREAM_NAMED("poseupdate", "      x = [" << x.transpose() << "], H = [ " << H << " ], Px = [" <<  (H * filter()->state().P0() * H.transpose()) << "], Ix = [ " << (H * filter()->state().P0() * H.transpose()).inverse() << "]");
       ROS_DEBUG_STREAM_NAMED("poseupdate", "      y = [" << y.transpose() << "], Iy = [ " << Iy << " ]");
-<<<<<<< HEAD
-      double innovation = updateInternal(filter()->state(), Iy, y - x, H, "position_xy", max_position_xy_error_);
+      double innovation = updateInternal(filter()->state(), Iy, y - x, H, "position_xy", max_position_xy_error_, boost::bind(&PositionXYModel::updateState, position_xy_model_, _1, _2));
       position_xy_model_.getExpectedValue(x, filter()->state());
       ROS_DEBUG_STREAM_NAMED("poseupdate", " ==> xy = [" << x << "], Pxy = [ " << (H * filter()->state().P0() * H.transpose()) << " ], innovation = " << innovation);
-=======
-      double innovation = updateInternal(covariance, state, Iy, y - x, H, covariance, state, "position_xy", max_position_xy_error_, boost::bind(&PositionXYModel::updateState, position_xy_model_, _1, _2, _3, _4, _5));
-      ROS_DEBUG_STREAM_NAMED("poseupdate", " ==> xy = [" << position_xy_model_.PredictionGet(ColumnVector(), state).transpose() << "], Pxy = [ " << (H*covariance*H.transpose()) << " ], innovation = " << innovation);
->>>>>>> 1c0f0386
 
       status_flags_ |= STATE_POSITION_XY;
     }
@@ -189,18 +184,11 @@
       }
 
       ROS_DEBUG_STREAM_NAMED("poseupdate", "Height Update: ");
-<<<<<<< HEAD
       ROS_DEBUG_STREAM_NAMED("poseupdate", "      x = " << x(0) << ", H = [ " << H << " ], Px = [" <<  (H * filter()->state().P0() * H.transpose()) << "], Ix = [ " << (H * filter()->state().P0() * H.transpose()).inverse() << "]");
       ROS_DEBUG_STREAM_NAMED("poseupdate", "      y = " << y(0) << ", Iy = [ " << Iy << " ]");
-      double innovation = updateInternal(filter()->state(), Iy, y - x, H, "position_z", max_position_z_error_);
+      double innovation = updateInternal(filter()->state(), Iy, y - x, H, "position_z", max_position_z_error_, boost::bind(&PositionZModel::updateState, position_z_model_, _1, _2));
       position_z_model_.getExpectedValue(x, filter()->state());
       ROS_DEBUG_STREAM_NAMED("poseupdate", " ==> xy = " << x(0) << ", Pxy = [ " << (H * filter()->state().P0() * H.transpose()) << " ], innovation = " << innovation);
-=======
-      ROS_DEBUG_STREAM_NAMED("poseupdate", "      x = " << x(1) << ", H = [ " << H << " ], Px = [" <<  (H*covariance*H.transpose()) << "], Ix = [ " << (H*covariance*H.transpose()).inverse() << "]");
-      ROS_DEBUG_STREAM_NAMED("poseupdate", "      y = " << y(1) << ", Iy = [ " << Iy << " ]");
-      double innovation = updateInternal(covariance, state, Iy, y - x, H, covariance, state, "position_z", max_position_z_error_, boost::bind(&PositionZModel::updateState, position_z_model_, _1, _2, _3, _4, _5));
-      ROS_DEBUG_STREAM_NAMED("poseupdate", " ==> xy = " << position_z_model_.PredictionGet(ColumnVector(), state) << ", Pxy = [ " << (H*covariance*H.transpose()) << " ], innovation = " << innovation);
->>>>>>> 1c0f0386
 
       status_flags_ |= STATE_POSITION_Z;
     }
@@ -232,14 +220,9 @@
       YawModel::MeasurementVector error(y - x);
       error(0) = error(0) - 2.0*M_PI * round(error(0) / (2.0*M_PI));
 
-<<<<<<< HEAD
-      double innovation = updateInternal(filter()->state(), Iy, error, H, "yaw", max_yaw_error_);
+      double innovation = updateInternal(filter()->state(), Iy, error, H, "yaw", max_yaw_error_, boost::bind(&YawModel::updateState, yaw_model_, _1, _2));
       yaw_model_.getExpectedValue(x, filter()->state());
       ROS_DEBUG_STREAM_NAMED("poseupdate", " ==> xy = " << x(0) * 180.0/M_PI << "°, Pxy = [ " << (H * filter()->state().P0() * H.transpose()) << " ], innovation = " << innovation);
-=======
-      double innovation = updateInternal(covariance, state, Iy, error, H, covariance, state, "yaw", max_yaw_error_, boost::bind(&YawModel::updateState, yaw_model_, _1, _2, _3, _4, _5));
-      ROS_DEBUG_STREAM_NAMED("poseupdate", " ==> xy = " << yaw_model_.PredictionGet(ColumnVector(), state) * 180.0/M_PI << "°, Pxy = [ " << (H*covariance*H.transpose()) << " ], innovation = " << innovation);
->>>>>>> 1c0f0386
 
       status_flags_ |= STATE_YAW;
     }
@@ -343,14 +326,9 @@
     ROS_DEBUG_STREAM_NAMED("poseupdate", "Twist Update: ");
     ROS_DEBUG_STREAM_NAMED("poseupdate", "      x = [" << x.transpose() << "], H = [ " << H << " ], Px = [" <<  (H * filter()->state().P0() * H.transpose()) << "], Ix = [ " << (H * filter()->state().P0() * H.transpose()).inverse() << "]");
     ROS_DEBUG_STREAM_NAMED("poseupdate", "      y = [" << y.transpose() << "], Iy = [ " << Iy << " ]");
-<<<<<<< HEAD
     double innovation = updateInternal(filter()->state(), Iy, y - x, H, "twist", 0.0);
     twist_model_.getExpectedValue(x, filter()->state());
     ROS_DEBUG_STREAM_NAMED("poseupdate", " ==> xy = [" << x.transpose() << "], Pxy = [ " << (H * filter()->state().P0() * H.transpose()) << " ], innovation = " << innovation);
-=======
-    double innovation = updateInternal(covariance, state, Iy, y - x, H, covariance, state, "twist");
-    ROS_DEBUG_STREAM_NAMED("poseupdate", " ==> xy = [" << twist_model_.PredictionGet(ColumnVector(), state).transpose() << "], Pxy = [ " << (H*covariance*H.transpose()) << " ], innovation = " << innovation);
->>>>>>> 1c0f0386
 
     break;
   }
@@ -365,15 +343,9 @@
   return tr_y / (tr_x + tr_y);
 }
 
-<<<<<<< HEAD
 template <typename MeasurementVector, typename MeasurementMatrix, typename NoiseVariance>
-double PoseUpdate::updateInternal(State &state, const NoiseVariance &Iy, const MeasurementVector &error, const MeasurementMatrix &H, const std::string& text, const double max_error) {
+double PoseUpdate::updateInternal(State &state, const NoiseVariance &Iy, const MeasurementVector &error, const MeasurementMatrix &H, const std::string& text, const double max_error, JumpFunction jump_function) {
   NoiseVariance H_Px_HT(H * state.P0() * H.transpose());
-=======
-double PoseUpdate::updateInternal(const SymmetricMatrix &Px, const ColumnVector &x, const SymmetricMatrix &Iy, const ColumnVector &error, const Matrix &H, SymmetricMatrix &Pxy, ColumnVector &xy, const std::string& text, const double max_error, JumpFunction jump_function) {
-  Matrix HT(H.transpose());
-  SymmetricMatrix H_Px_HT(H*Px*HT);
->>>>>>> 1c0f0386
 
   if (H_Px_HT.determinant() <= 0) {
     ROS_WARN_STREAM("Ignoring poseupdate for " << text << " as the a-priori state covariance is zero!");
@@ -405,7 +377,7 @@
         return 0.0;
       } else {
         ROS_WARN_STREAM_NAMED("poseupdate", "Update for " << text << " with error [ " << error.transpose() << " ], |error| = " << sqrt(error2) << " sigma exceeds max_error!");
-        jump_function(Px, x, error, Pxy, xy);
+        jump_function(state, error);
         return 0.0;
       }
     }
@@ -443,19 +415,12 @@
   }
 }
 
-<<<<<<< HEAD
+void PositionXYModel::updateState(State &state, const ColumnVector &diff) const {
+  state.position().segment(0,2) += diff;
+}
+
 void PositionZModel::getExpectedValue(MeasurementVector &y_pred, const State &state) {
   y_pred = state.getPosition().segment<1>(2);
-=======
-void PositionXYModel::updateState(const SymmetricMatrix &Px, const ColumnVector &x, const ColumnVector &diff, SymmetricMatrix &Pxy, ColumnVector &xy) const {
-  xy = x;
-  xy.sub(POSITION_X, POSITION_Y) = x.sub(POSITION_X, POSITION_Y) + diff;
-}
-
-ColumnVector PositionZModel::ExpectedValueGet() const {
-  y_(1) = x_(POSITION_Z);
-  return y_;
->>>>>>> 1c0f0386
 }
 
 void PositionZModel::getStateJacobian(MeasurementMatrix &C, const State &state, bool init) {
@@ -464,26 +429,13 @@
   }
 }
 
-<<<<<<< HEAD
+void PositionZModel::updateState(State &state, const ColumnVector &diff) const {
+  state.position().segment(2,1) += diff;
+}
+
 void YawModel::getExpectedValue(MeasurementVector &y_pred, const State &state) {
   State::ConstOrientationType q(state.getOrientation());
   y_pred(0) = atan2(2*(q.x()*q.y() + q.w()*q.z()), q.w()*q.w() + q.x()*q.x() - q.y()*q.y() - q.z()*q.z());
-=======
-void PositionZModel::updateState(const SymmetricMatrix &Px, const ColumnVector &x, const ColumnVector &diff, SymmetricMatrix &Pxy, ColumnVector &xy) const {
-  xy = x;
-  xy.sub(POSITION_Z, POSITION_Z) = x.sub(POSITION_Z, POSITION_Z) + diff;
-}
-
-ColumnVector YawModel::ExpectedValueGet() const {
-  const double qw = x_(QUATERNION_W);
-  const double qx = x_(QUATERNION_X);
-  const double qy = x_(QUATERNION_Y);
-  const double qz = x_(QUATERNION_Z);
-
-  y_(1) = atan2(2*(qx*qy + qw*qz), qw*qw + qx*qx - qy*qy - qz*qz);
-
-  return y_;
->>>>>>> 1c0f0386
 }
 
 void YawModel::getStateJacobian(MeasurementMatrix &C, const State &state, bool init) {
@@ -500,47 +452,36 @@
   }
 }
 
-<<<<<<< HEAD
+void YawModel::updateState(State &state, const ColumnVector &diff) const {
+  Eigen::Quaterniond rotation(Eigen::AngleAxisd(diff(1), Eigen::Vector3d::UnitZ()));
+
+  Eigen::MatrixXd S(state.getDimension(), state.getDimension()); S.setIdentity();
+
+  if (state.getOrientationIndex() >= 0) {
+    S.block(state.getOrientationIndex(), state.getOrientationIndex(), 4, 4) <<
+      rotation.w(), -rotation.x(), -rotation.y(), -rotation.z(),
+      rotation.x(),  rotation.w(), -rotation.z(),  rotation.y(),
+      rotation.y(),  rotation.z(),  rotation.w(), -rotation.x(),
+      rotation.z(), -rotation.y(),  rotation.x(),  rotation.w();
+  }
+
+  if (state.getVelocityIndex() >= 0) {
+    S.block(state.getVelocityIndex() - 1, state.getVelocityIndex() - 1, 3, 3) = rotation.toRotationMatrix().transpose();
+  }
+
+  if (state.getRateIndex() >= 0) {
+    S.block(state.getRateIndex(), state.getRateIndex(), 3, 3) = rotation.toRotationMatrix().transpose();
+  }
+
+  // ROS_DEBUG_STREAM_NAMED("poseupdate", "Jump yaw by " << (diff(1) * 180.0/M_PI) << " degrees. rotation = [" << rotation.coeffs().transpose() << "], S = [" << S << "].");
+
+  state.x() = S * state.x();
+  state.P() = S * state.P() * S.transpose();
+}
+
 void TwistModel::getExpectedValue(MeasurementVector &y_pred, const State &state) {
   y_pred.segment<3>(0) = state.getVelocity();
   y_pred.segment<3>(3) = state.getRate();
-=======
-void YawModel::updateState(const SymmetricMatrix &Px, const ColumnVector &x, const ColumnVector &diff, SymmetricMatrix &Pxy, ColumnVector &xy) const {
-  Eigen::Quaterniond rotation(Eigen::AngleAxisd(diff(1), Eigen::Vector3d::UnitZ()));
-
-  Eigen::MatrixXd S(StateDimension, StateDimension); S.setIdentity();
-  S.block(QUATERNION_W - 1, QUATERNION_W - 1, 4, 4) <<
-    rotation.w(), -rotation.x(), -rotation.y(), -rotation.z(),
-    rotation.x(),  rotation.w(), -rotation.z(),  rotation.y(),
-    rotation.y(),  rotation.z(),  rotation.w(), -rotation.x(),
-    rotation.z(), -rotation.y(),  rotation.x(),  rotation.w();
-
-  S.block(VELOCITY_X - 1, VELOCITY_X - 1, 3, 3) = rotation.toRotationMatrix().transpose();
-#ifdef USE_RATE_SYSTEM_MODEL
-  S.block(RATE_X - 1, RATE_X - 1, 3, 3) = S.block(VELOCITY_X - 1, VELOCITY_X - 1, 3, 3);
-#endif // USE_RATE_SYSTEM_MODEL
-
-  // ROS_DEBUG_STREAM_NAMED("poseupdate", "Jump yaw by " << (diff(1) * 180.0/M_PI) << " degrees. rotation = [" << rotation.coeffs().transpose() << "], S = [" << S << "].");
-
-  xy  = S * x;
-  Pxy = S * Px * S.transpose();
-}
-
-ColumnVector TwistModel::ExpectedValueGet() const {
-  y_(1) = x_(VELOCITY_X);
-  y_(2) = x_(VELOCITY_Y);
-  y_(3) = x_(VELOCITY_Z);
-#ifdef USE_RATE_SYSTEM_MODEL
-  y_(4) = x_(RATE_X);
-  y_(5) = x_(RATE_Y);
-  y_(6) = x_(RATE_Z);
-#else // USE_RATE_SYSTEM_MODEL
-  y_(4) = 0.0;
-  y_(5) = 0.0;
-  y_(6) = 0.0;
-#endif // USE_RATE_SYSTEM_MODEL
-  return y_;
->>>>>>> 1c0f0386
 }
 
 void TwistModel::getStateJacobian(MeasurementMatrix &C, const State &state, bool init) {
