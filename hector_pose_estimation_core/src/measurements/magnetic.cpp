--- conflicted
+++ resolved
@@ -77,51 +77,6 @@
   y_pred(2) = (2.0*q.x()*q.z()+2.0*q.w()*q.y())                 * magnetic_field_reference_(0) + (2.0*q.y()*q.z()-2.0*q.w()*q.x())                 * magnetic_field_reference_.y() + (q.w()*q.w()-q.x()*q.x()-q.y()*q.y()+q.z()*q.z()) * magnetic_field_reference_.z();
 }
 
-<<<<<<< HEAD
-Matrix MagneticModel::dfGet(unsigned int i) const {
-  if (i != 0) return Matrix();
-
-  const double& qw = x_(QUATERNION_W);
-  const double& qx = x_(QUATERNION_X);
-  const double& qy = x_(QUATERNION_Y);
-  const double& qz = x_(QUATERNION_Z);
-  const double& m1 = magnetic_field_reference_(1);
-  const double& m2 = magnetic_field_reference_(2);
-//  const double& m3 = magnetic_field_reference_(3);
-
-//  C_full_(1,QUATERNION_W) =  2.0*qw * m1 + 2.0*qz * m2 - 2.0*qy * m3;
-//  C_full_(1,QUATERNION_X) =  2.0*qx * m1 + 2.0*qy * m2 + 2.0*qz * m3;
-//  C_full_(1,QUATERNION_Y) = -2.0*qy * m1 + 2.0*qx * m2 - 2.0*qw * m3;
-//  C_full_(1,QUATERNION_Z) = -2.0*qz * m1 + 2.0*qw * m2 + 2.0*qx * m3;
-//  C_full_(2,QUATERNION_W) = -2.0*qz * m1 + 2.0*qw * m2 + 2.0*qx * m3;
-//  C_full_(2,QUATERNION_X) =  2.0*qy * m1 - 2.0*qx * m2 + 2.0*qw * m3;
-//  C_full_(2,QUATERNION_Y) =  2.0*qx * m1 + 2.0*qy * m2 + 2.0*qz * m3;
-//  C_full_(2,QUATERNION_Z) = -2.0*qw * m1 - 2.0*qz * m2 + 2.0*qy * m3;
-//  C_full_(3,QUATERNION_W) =  2.0*qy * m1 - 2.0*qx * m2 + 2.0*qw * m3;
-//  C_full_(3,QUATERNION_X) =  2.0*qz * m1 - 2.0*qw * m2 - 2.0*qx * m3;
-//  C_full_(3,QUATERNION_Y) =  2.0*qw * m1 + 2.0*qz * m2 - 2.0*qy * m3;
-//  C_full_(3,QUATERNION_Z) =  2.0*qx * m1 + 2.0*qy * m2 + 2.0*qz * m3;
-  // return C_full_;
-
-  //
-  // Magnetic field sensor should only measure the heading, not roll/pitch:
-  //
-  // q = [qw qx qy qz]';
-  // dq/dyaw * dyaw/dq = 1/2 * [-qz -qy qx qw]' * 2 * [-qz -qy qx qw] =
-  //  [ qz*qz  qz*qy -qz*qx -qz*qw ;
-  //    qy*qz  qy*qy -qy*qx -qy*qw ;
-  //   -qx*qz -qx*qy  qx*qx  qx*qw ;
-  //   -qw*qz -qw*qy  qw*qx  qw*qw ]
-  //
-  // C = C_full * (dq/dyaw * dyaw/dq)
-
-//  for(int i = 1; i <= 3; ++i) {
-//    C_(i,QUATERNION_W) =  C_full_(i,QUATERNION_W) * qz*qz + C_full_(i,QUATERNION_X) * qy*qz - C_full_(i,QUATERNION_Y) * qx*qz - C_full_(i,QUATERNION_Z) * qw*qz;
-//    C_(i,QUATERNION_X) =  C_full_(i,QUATERNION_W) * qz*qy + C_full_(i,QUATERNION_X) * qy*qy - C_full_(i,QUATERNION_Y) * qx*qy - C_full_(i,QUATERNION_Z) * qw*qy;
-//    C_(i,QUATERNION_Y) = -C_full_(i,QUATERNION_W) * qz*qx - C_full_(i,QUATERNION_X) * qy*qx + C_full_(i,QUATERNION_Y) * qx*qx + C_full_(i,QUATERNION_Z) * qw*qx;
-//    C_(i,QUATERNION_Z) = -C_full_(i,QUATERNION_W) * qz*qw - C_full_(i,QUATERNION_X) * qy*qw + C_full_(i,QUATERNION_Y) * qx*qw + C_full_(i,QUATERNION_Z) * qw*qw;
-//  }
-=======
 void MagneticModel::getStateJacobian(MeasurementMatrix& C, const State& state, bool)
 {
   State::ConstOrientationType q(state.getOrientation());
@@ -159,7 +114,6 @@
 //      C(i,State::QUATERNION_Y) = -C_full_(i,State::QUATERNION_W) * q.z()*q.x() - C_full_(i,State::QUATERNION_X) * q.y()*q.x() + C_full_(i,State::QUATERNION_Y) * q.x()*q.x() + C_full_(i,State::QUATERNION_Z) * q.w()*q.x();
 //      C(i,State::QUATERNION_Z) = -C_full_(i,State::QUATERNION_W) * q.z()*q.w() - C_full_(i,State::QUATERNION_X) * q.y()*q.w() + C_full_(i,State::QUATERNION_Y) * q.x()*q.w() + C_full_(i,State::QUATERNION_Z) * q.w()*q.w();
 //    }
->>>>>>> 60b2bec2
 
 //
 // Simplified with symbolic Matlab toolbox:
@@ -177,25 +131,6 @@
 //        4*qx*(m1*qw*qx + m2*qw*qy + m2*qx*qz - m1*qy*qz),
 //        4*qw*(m1*qw*qx + m2*qw*qy + m2*qx*qz - m1*qy*qz) ]
 
-<<<<<<< HEAD
-  double temp1 = -m2*qx*qx + 2*m1*qx*qy + m2*qz*qx + m2*qy*qy   + m2*qw*qy + 2*m1*qw*qz;
-  double temp2 =  m1*qw*qw + 2*m2*qw*qz - m1*qx*qx - 2*m2*qx*qy + m1*qy*qy - m1*qz*qz;
-  double temp3 =  m1*qw*qx +   m2*qw*qy + m2*qx*qz -   m1*qy*qz;
-  C_(1,QUATERNION_W) =  2*qz*temp1;
-  C_(1,QUATERNION_X) =  2*qy*temp1;
-  C_(1,QUATERNION_Y) = -2*qx*temp1;
-  C_(1,QUATERNION_Z) = -2*qw*temp1;
-  C_(2,QUATERNION_W) =  2*qz*temp2;
-  C_(2,QUATERNION_X) =  2*qy*temp2;
-  C_(2,QUATERNION_Y) = -2*qx*temp2;
-  C_(2,QUATERNION_Z) = -2*qw*temp2;
-  C_(3,QUATERNION_W) = -4*qz*temp3;
-  C_(3,QUATERNION_X) = -4*qy*temp3;
-  C_(3,QUATERNION_Y) =  4*qx*temp3;
-  C_(3,QUATERNION_Z) =  4*qw*temp3;
-
-  return C_;
-=======
   double temp1 = -m2*q.x()*q.x() + 2*m1*q.x()*q.y() + m2*q.z()*q.x() + m2*q.y()*q.y()   + m2*q.w()*q.y() + 2*m1*q.w()*q.z();
   double temp2 =  m1*q.w()*q.w() + 2*m2*q.w()*q.z() - m1*q.x()*q.x() - 2*m2*q.x()*q.y() + m1*q.y()*q.y() - m1*q.z()*q.z();
   double temp3 =  m1*q.w()*q.x() +   m2*q.w()*q.y() + m2*q.x()*q.z() -   m1*q.y()*q.z();
@@ -212,7 +147,6 @@
   C(2,State::QUATERNION_Y) =  4*q.x()*temp3;
   C(2,State::QUATERNION_Z) =  4*q.w()*temp3;
   }
->>>>>>> 60b2bec2
 }
 
 double MagneticModel::getMagneticHeading(const State& state, const MeasurementVector &y) const {
