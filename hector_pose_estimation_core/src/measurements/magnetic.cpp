//=================================================================================================
// Copyright (c) 2011, Johannes Meyer, TU Darmstadt
// All rights reserved.

// Redistribution and use in source and binary forms, with or without
// modification, are permitted provided that the following conditions are met:
//     * Redistributions of source code must retain the above copyright
//       notice, this list of conditions and the following disclaimer.
//     * Redistributions in binary form must reproduce the above copyright
//       notice, this list of conditions and the following disclaimer in the
//       documentation and/or other materials provided with the distribution.
//     * Neither the name of the Flight Systems and Automatic Control group,
//       TU Darmstadt, nor the names of its contributors may be used to
//       endorse or promote products derived from this software without
//       specific prior written permission.

// THIS SOFTWARE IS PROVIDED BY THE COPYRIGHT HOLDERS AND CONTRIBUTORS "AS IS" AND
// ANY EXPRESS OR IMPLIED WARRANTIES, INCLUDING, BUT NOT LIMITED TO, THE IMPLIED
// WARRANTIES OF MERCHANTABILITY AND FITNESS FOR A PARTICULAR PURPOSE ARE
// DISCLAIMED. IN NO EVENT SHALL THE COPYRIGHT HOLDER BE LIABLE FOR ANY
// DIRECT, INDIRECT, INCIDENTAL, SPECIAL, EXEMPLARY, OR CONSEQUENTIAL DAMAGES
// (INCLUDING, BUT NOT LIMITED TO, PROCUREMENT OF SUBSTITUTE GOODS OR SERVICES;
// LOSS OF USE, DATA, OR PROFITS; OR BUSINESS INTERRUPTION) HOWEVER CAUSED AND
// ON ANY THEORY OF LIABILITY, WHETHER IN CONTRACT, STRICT LIABILITY, OR TORT
// (INCLUDING NEGLIGENCE OR OTHERWISE) ARISING IN ANY WAY OUT OF THE USE OF THIS
// SOFTWARE, EVEN IF ADVISED OF THE POSSIBILITY OF SUCH DAMAGE.
//=================================================================================================

#include <hector_pose_estimation/measurements/magnetic.h>
#include <hector_pose_estimation/filter/set_filter.h>

#include <Eigen/Geometry>

namespace hector_pose_estimation {

template class Measurement_<MagneticModel>;

MagneticModel::MagneticModel()
<<<<<<< HEAD
  : declination_(0.0), inclination_(60.0 * M_PI/180.0), magnitude_(0.0)
  , C_full_(3,StateDimension)
=======
  : MeasurementModel(MeasurementDimension)
  , declination_(0.0), inclination_(60.0 * M_PI/180.0), magnitude_(0.0)
//  , C_full_(3,StateDimension)
>>>>>>> 1c0f0386
{
  parameters().add("stddev", stddev_, 1.0);
  parameters().add("declination", declination_);
  parameters().add("inclination", inclination_);
  parameters().add("magnitude", magnitude_);

<<<<<<< HEAD
  C_full_.setZero();
=======
//  C_full_= 0.0;
>>>>>>> 1c0f0386
}

MagneticModel::~MagneticModel() {}

bool MagneticModel::init(PoseEstimation &estimator, State &state)
{
  updateMagneticField();
  return true;
}

void MagneticModel::setReference(const GlobalReference::Heading &reference_heading) {
  magnetic_field_reference_.x() = reference_heading.cos * magnetic_field_north_.x() - reference_heading.sin * magnetic_field_north_.y();
  magnetic_field_reference_.y() = reference_heading.sin * magnetic_field_north_.x() + reference_heading.cos * magnetic_field_north_.y();
  magnetic_field_reference_.z() = magnetic_field_north_.z();
}

void MagneticModel::getMeasurementNoise(NoiseVariance& R, const State&, bool init)
{
  if (init) {
    R(0,0) = R(1,1) = R(2,2) = pow(stddev_, 2);
  }
}

void MagneticModel::getExpectedValue(MeasurementVector& y_pred, const State& state)
{
  State::ConstOrientationType q(state.getOrientation());

  y_pred(0) = (q.w()*q.w()+q.x()*q.x()-q.y()*q.y()-q.z()*q.z()) * magnetic_field_reference_(0) + (2.0*q.x()*q.y()+2.0*q.w()*q.z())                 * magnetic_field_reference_.y() + (2.0*q.x()*q.z()-2.0*q.w()*q.y())                 * magnetic_field_reference_.z();
  y_pred(1) = (2.0*q.x()*q.y()-2.0*q.w()*q.z())                 * magnetic_field_reference_(0) + (q.w()*q.w()-q.x()*q.x()+q.y()*q.y()-q.z()*q.z()) * magnetic_field_reference_.y() + (2.0*q.y()*q.z()+2.0*q.w()*q.x())                 * magnetic_field_reference_.z();
  y_pred(2) = (2.0*q.x()*q.z()+2.0*q.w()*q.y())                 * magnetic_field_reference_(0) + (2.0*q.y()*q.z()-2.0*q.w()*q.x())                 * magnetic_field_reference_.y() + (q.w()*q.w()-q.x()*q.x()-q.y()*q.y()+q.z()*q.z()) * magnetic_field_reference_.z();
}

<<<<<<< HEAD
void MagneticModel::getStateJacobian(MeasurementMatrix& C, const State& state, bool)
{
  State::ConstOrientationType q(state.getOrientation());

  if (state.getOrientationIndex() >= 0) {
    C_full_(0,State::QUATERNION_W) =  2.0*q.w() * magnetic_field_reference_.x() + 2.0*q.z() * magnetic_field_reference_.y() - 2.0*q.y() * magnetic_field_reference_.z();
    C_full_(0,State::QUATERNION_X) =  2.0*q.x() * magnetic_field_reference_.x() + 2.0*q.y() * magnetic_field_reference_.y() + 2.0*q.z() * magnetic_field_reference_.z();
    C_full_(0,State::QUATERNION_Y) = -2.0*q.y() * magnetic_field_reference_.x() + 2.0*q.x() * magnetic_field_reference_.y() - 2.0*q.w() * magnetic_field_reference_.z();
    C_full_(0,State::QUATERNION_Z) = -2.0*q.z() * magnetic_field_reference_.x() + 2.0*q.w() * magnetic_field_reference_.y() + 2.0*q.x() * magnetic_field_reference_.z();
    C_full_(1,State::QUATERNION_W) = -2.0*q.z() * magnetic_field_reference_.x() + 2.0*q.w() * magnetic_field_reference_.y() + 2.0*q.x() * magnetic_field_reference_.z();
    C_full_(1,State::QUATERNION_X) =  2.0*q.y() * magnetic_field_reference_.x() - 2.0*q.x() * magnetic_field_reference_.y() + 2.0*q.w() * magnetic_field_reference_.z();
    C_full_(1,State::QUATERNION_Y) =  2.0*q.x() * magnetic_field_reference_.x() + 2.0*q.y() * magnetic_field_reference_.y() + 2.0*q.z() * magnetic_field_reference_.z();
    C_full_(1,State::QUATERNION_Z) = -2.0*q.w() * magnetic_field_reference_.x() - 2.0*q.z() * magnetic_field_reference_.y() + 2.0*q.y() * magnetic_field_reference_.z();
    C_full_(2,State::QUATERNION_W) =  2.0*q.y() * magnetic_field_reference_.x() - 2.0*q.x() * magnetic_field_reference_.y() + 2.0*q.w() * magnetic_field_reference_.z();
    C_full_(2,State::QUATERNION_X) =  2.0*q.z() * magnetic_field_reference_.x() - 2.0*q.w() * magnetic_field_reference_.y() - 2.0*q.x() * magnetic_field_reference_.z();
    C_full_(2,State::QUATERNION_Y) =  2.0*q.w() * magnetic_field_reference_.x() + 2.0*q.z() * magnetic_field_reference_.y() - 2.0*q.y() * magnetic_field_reference_.z();
    C_full_(2,State::QUATERNION_Z) =  2.0*q.x() * magnetic_field_reference_.x() + 2.0*q.y() * magnetic_field_reference_.y() + 2.0*q.z() * magnetic_field_reference_.z();

    // return C_full_;

    // q = [qw qx qy qz]';
    // dq/dyaw * dyaw*dq = 1/2 * [-qz -qy qx qw]' * 2 * [-qz; -qy; qx; qw] =
    //  [ qz*qz  qz*qy -qz*qx -qz*qw ;
    //    qy*qz  qy*qy -qy*qx -qy*qw ;
    //   -qx*qz -qx*qy  qx*qx  qx*qw ;
    //   -qw*qz -qw*qy  qw*qx  qw*qw ]

    for(int i = 0; i <= 2; ++i) {
      C(i,State::QUATERNION_W) =  C_full_(i,State::QUATERNION_W) * q.z()*q.z() + C_full_(i,State::QUATERNION_X) * q.y()*q.z() - C_full_(i,State::QUATERNION_Y) * q.x()*q.z() - C_full_(i,State::QUATERNION_Z) * q.w()*q.z();
      C(i,State::QUATERNION_X) =  C_full_(i,State::QUATERNION_W) * q.z()*q.y() + C_full_(i,State::QUATERNION_X) * q.y()*q.y() - C_full_(i,State::QUATERNION_Y) * q.x()*q.y() - C_full_(i,State::QUATERNION_Z) * q.w()*q.y();
      C(i,State::QUATERNION_Y) = -C_full_(i,State::QUATERNION_W) * q.z()*q.x() - C_full_(i,State::QUATERNION_X) * q.y()*q.x() + C_full_(i,State::QUATERNION_Y) * q.x()*q.x() + C_full_(i,State::QUATERNION_Z) * q.w()*q.x();
      C(i,State::QUATERNION_Z) = -C_full_(i,State::QUATERNION_W) * q.z()*q.w() - C_full_(i,State::QUATERNION_X) * q.y()*q.w() + C_full_(i,State::QUATERNION_Y) * q.x()*q.w() + C_full_(i,State::QUATERNION_Z) * q.w()*q.w();
    }
  }
}

double MagneticModel::getMagneticHeading(const MeasurementVector &y) const {
  return -(-atan2(y.y(), y.x()));
=======
Matrix MagneticModel::dfGet(unsigned int i) const {
  if (i != 0) return Matrix();

  const double& qw = x_(QUATERNION_W);
  const double& qx = x_(QUATERNION_X);
  const double& qy = x_(QUATERNION_Y);
  const double& qz = x_(QUATERNION_Z);
  const double& m1 = magnetic_field_reference_(1);
  const double& m2 = magnetic_field_reference_(2);
//  const double& m3 = magnetic_field_reference_(3);

//  C_full_(1,QUATERNION_W) =  2.0*qw * m1 + 2.0*qz * m2 - 2.0*qy * m3;
//  C_full_(1,QUATERNION_X) =  2.0*qx * m1 + 2.0*qy * m2 + 2.0*qz * m3;
//  C_full_(1,QUATERNION_Y) = -2.0*qy * m1 + 2.0*qx * m2 - 2.0*qw * m3;
//  C_full_(1,QUATERNION_Z) = -2.0*qz * m1 + 2.0*qw * m2 + 2.0*qx * m3;
//  C_full_(2,QUATERNION_W) = -2.0*qz * m1 + 2.0*qw * m2 + 2.0*qx * m3;
//  C_full_(2,QUATERNION_X) =  2.0*qy * m1 - 2.0*qx * m2 + 2.0*qw * m3;
//  C_full_(2,QUATERNION_Y) =  2.0*qx * m1 + 2.0*qy * m2 + 2.0*qz * m3;
//  C_full_(2,QUATERNION_Z) = -2.0*qw * m1 - 2.0*qz * m2 + 2.0*qy * m3;
//  C_full_(3,QUATERNION_W) =  2.0*qy * m1 - 2.0*qx * m2 + 2.0*qw * m3;
//  C_full_(3,QUATERNION_X) =  2.0*qz * m1 - 2.0*qw * m2 - 2.0*qx * m3;
//  C_full_(3,QUATERNION_Y) =  2.0*qw * m1 + 2.0*qz * m2 - 2.0*qy * m3;
//  C_full_(3,QUATERNION_Z) =  2.0*qx * m1 + 2.0*qy * m2 + 2.0*qz * m3;
  // return C_full_;

  //
  // Magnetic field sensor should only measure the heading, not roll/pitch:
  //
  // q = [qw qx qy qz]';
  // dq/dyaw * dyaw/dq = 1/2 * [-qz -qy qx qw]' * 2 * [-qz -qy qx qw] =
  //  [ qz*qz  qz*qy -qz*qx -qz*qw ;
  //    qy*qz  qy*qy -qy*qx -qy*qw ;
  //   -qx*qz -qx*qy  qx*qx  qx*qw ;
  //   -qw*qz -qw*qy  qw*qx  qw*qw ]
  //
  // C = C_full * (dq/dyaw * dyaw/dq)

//  for(int i = 1; i <= 3; ++i) {
//    C_(i,QUATERNION_W) =  C_full_(i,QUATERNION_W) * qz*qz + C_full_(i,QUATERNION_X) * qy*qz - C_full_(i,QUATERNION_Y) * qx*qz - C_full_(i,QUATERNION_Z) * qw*qz;
//    C_(i,QUATERNION_X) =  C_full_(i,QUATERNION_W) * qz*qy + C_full_(i,QUATERNION_X) * qy*qy - C_full_(i,QUATERNION_Y) * qx*qy - C_full_(i,QUATERNION_Z) * qw*qy;
//    C_(i,QUATERNION_Y) = -C_full_(i,QUATERNION_W) * qz*qx - C_full_(i,QUATERNION_X) * qy*qx + C_full_(i,QUATERNION_Y) * qx*qx + C_full_(i,QUATERNION_Z) * qw*qx;
//    C_(i,QUATERNION_Z) = -C_full_(i,QUATERNION_W) * qz*qw - C_full_(i,QUATERNION_X) * qy*qw + C_full_(i,QUATERNION_Y) * qx*qw + C_full_(i,QUATERNION_Z) * qw*qw;
//  }

  double temp1 = -m2*qw*qw + 2*m1*qw*qz - m2*qx*qx + 2*m1*qx*qy + m2*qy*qy + m2*qz*qz;
  double temp2 =  m1*qw*qw + 2*m2*qw*qz - m1*qx*qx - 2*m2*qx*qy + m1*qy*qy - m1*qz*qz;
  double temp3 =  m1*qw*qx +   m2*qw*qy + m2*qx*qz -   m1*qy*qz;
  C_(1,QUATERNION_W) =  2*qz*temp1;
  C_(1,QUATERNION_X) =  2*qy*temp1;
  C_(1,QUATERNION_Y) = -2*qx*temp1;
  C_(1,QUATERNION_Z) = -2*qw*temp1;
  C_(2,QUATERNION_W) =  2*qz*temp2;
  C_(2,QUATERNION_X) =  2*qy*temp2;
  C_(2,QUATERNION_Y) = -2*qx*temp2;
  C_(2,QUATERNION_Z) = -2*qw*temp2;
  C_(3,QUATERNION_W) = -4*qz*temp3;
  C_(3,QUATERNION_X) = -4*qy*temp3;
  C_(3,QUATERNION_Y) =  4*qx*temp3;
  C_(3,QUATERNION_Z) =  4*qw*temp3;

  return C_;
}

double MagneticModel::getMagneticHeading(const StateVector& state, const MeasurementVector &y) const {
  MeasurementVector y_nav;
  const double& qw = state(QUATERNION_W), qx = state(QUATERNION_X), qy = state(QUATERNION_Y), qz = state(QUATERNION_Z);
  y_nav(1) = y(1) * (qw*qw + qx*qx - qy*qy - qz*qz) + y(2) * (2*qx*qy - 2*qw*qz)             + y(3) * (2*qw*qy + 2*qx*qz);
  y_nav(2) = y(1) * (2*qw*qz + 2*qx*qy)             + y(2) * (qw*qw - qx*qx + qy*qy - qz*qz) + y(3) * (2*qy*qz - 2*qw*qx);
  double heading_nav = -atan2(2*qx*qy + 2*qw*qz, qw*qw + qx*qx - qy*qy - qz*qz);

  return heading_nav - (-atan2(y_nav(2), y_nav(1)));
>>>>>>> 1c0f0386
}

double MagneticModel::getTrueHeading(const StateVector& state, const MeasurementVector &y) const {
  return getMagneticHeading(state, y) + declination_;
}

void MagneticModel::updateMagneticField()
{
  double cos_inclination, sin_inclination;
  sincos(inclination_, &sin_inclination, &cos_inclination);

  double cos_declination, sin_declination;
  sincos(declination_, &sin_declination, &cos_declination);

  // return normalized magnetic field if magnitude is zero
  double magnitude = magnitude_;
  if (magnitude == 0.0) magnitude = 1.0;

  magnetic_field_north_.x() = magnitude * (cos_inclination * cos_declination);
  magnetic_field_north_.y() = magnitude * (-sin_declination);
  magnetic_field_north_.z() = magnitude * (-sin_inclination * cos_declination);
}

Magnetic::Magnetic(const std::string &name)
  : Measurement_<MagneticModel>(name)
  , auto_heading_(true)
<<<<<<< HEAD
=======
  , reference_(0)
  , deviation_(3, 0.0)
>>>>>>> 1c0f0386
{
  parameters().add("auto_heading", auto_heading_);
  parameters().add("deviation", deviation_);
}

void Magnetic::onReset() {
  reference_.reset();
}

<<<<<<< HEAD
const MagneticModel::MeasurementVector& Magnetic::getVector(const Magnetic::Update& update, const State& state) {
  if (getModel()->hasMagnitude()) return Measurement_<MagneticModel>::getVector(update, state);

  y_ = Measurement_<MagneticModel>::getVector(update, state);
=======
const MagneticModel::MeasurementVector& Magnetic::getVector(const Magnetic::Update& update) {
  y_ = Measurement_<MagneticModel>::getVector(update) + deviation_;
  if (getModel()->hasMagnitude()) return y_;

>>>>>>> 1c0f0386
  double c = 1.0 / y_.norm();
  if (isinf(c)) {
    y_ = MeasurementVector(0.0);
  } else {
    y_ = y_ * c;
  }
  return y_;
}

<<<<<<< HEAD
const MagneticModel::NoiseVariance& Magnetic::getVariance(const Magnetic::Update& update, const State& state) {
  if (getModel()->hasMagnitude()) return Measurement_<MagneticModel>::getVariance(update, state);

  R_ = Measurement_<MagneticModel>::getVariance(update, state);
  double c = 1.0 / Measurement_<MagneticModel>::getVector(update, state).norm();
  if (isinf(c)) {
    R_ = NoiseVariance(1.0);
  } else {
    R_ =  R_ * (c*c);
=======
const MagneticModel::NoiseCovariance& Magnetic::getCovariance(const Magnetic::Update& update) {
  if (getModel()->hasMagnitude()) return Measurement_<MagneticModel>::getCovariance(update);

  R_ = Measurement_<MagneticModel>::getCovariance(update);
  if (update.hasCovariance()) {
    double c = 1.0 / Measurement_<MagneticModel>::getVector(update).norm();
    if (isinf(c)) {
      R_ = 0.0;
      R_(1,1) = R_(2,2) = R_(3,3) = 1.0;
    } else {
      R_ =  R_ * (c*c);
    }
>>>>>>> 1c0f0386
  }

  return R_;
}

bool Magnetic::prepareUpdate(State &state, const Update &update) {
  // reset reference position if Magnetic has not been updated for a while
  if (timedout()) reference_.reset();

<<<<<<< HEAD
  if (reference_ != GlobalReference::Instance()) {
    reference_ = GlobalReference::Instance();

    if (auto_heading_) {
      double yaw = Eigen::Quaterniond(state.getOrientation()).matrix().eulerAngles(2,1,0)[0];
      reference_->setHeading(getModel()->getTrueHeading(update.getVector()) - (-yaw));
      ROS_INFO("Set new reference heading to %.1f degress", reference_->heading() * 180.0 / M_PI);
    }
=======
  if (reference_ != estimator.globalReference()) {
    reference_ = estimator.globalReference();
    if (auto_heading_) reference_->setCurrentHeading(estimator, getModel()->getTrueHeading(estimator.getState(), getVector(update)));
>>>>>>> 1c0f0386
  }

  getModel()->setReference(reference_->heading());
  return true;
}

} // namespace hector_pose_estimation<|MERGE_RESOLUTION|>--- conflicted
+++ resolved
@@ -36,25 +36,15 @@
 template class Measurement_<MagneticModel>;
 
 MagneticModel::MagneticModel()
-<<<<<<< HEAD
   : declination_(0.0), inclination_(60.0 * M_PI/180.0), magnitude_(0.0)
-  , C_full_(3,StateDimension)
-=======
-  : MeasurementModel(MeasurementDimension)
-  , declination_(0.0), inclination_(60.0 * M_PI/180.0), magnitude_(0.0)
 //  , C_full_(3,StateDimension)
->>>>>>> 1c0f0386
 {
   parameters().add("stddev", stddev_, 1.0);
   parameters().add("declination", declination_);
   parameters().add("inclination", inclination_);
   parameters().add("magnitude", magnitude_);
 
-<<<<<<< HEAD
-  C_full_.setZero();
-=======
-//  C_full_= 0.0;
->>>>>>> 1c0f0386
+//  C_full_.setZero();
 }
 
 MagneticModel::~MagneticModel() {}
@@ -87,24 +77,27 @@
   y_pred(2) = (2.0*q.x()*q.z()+2.0*q.w()*q.y())                 * magnetic_field_reference_(0) + (2.0*q.y()*q.z()-2.0*q.w()*q.x())                 * magnetic_field_reference_.y() + (q.w()*q.w()-q.x()*q.x()-q.y()*q.y()+q.z()*q.z()) * magnetic_field_reference_.z();
 }
 
-<<<<<<< HEAD
 void MagneticModel::getStateJacobian(MeasurementMatrix& C, const State& state, bool)
 {
   State::ConstOrientationType q(state.getOrientation());
 
   if (state.getOrientationIndex() >= 0) {
-    C_full_(0,State::QUATERNION_W) =  2.0*q.w() * magnetic_field_reference_.x() + 2.0*q.z() * magnetic_field_reference_.y() - 2.0*q.y() * magnetic_field_reference_.z();
-    C_full_(0,State::QUATERNION_X) =  2.0*q.x() * magnetic_field_reference_.x() + 2.0*q.y() * magnetic_field_reference_.y() + 2.0*q.z() * magnetic_field_reference_.z();
-    C_full_(0,State::QUATERNION_Y) = -2.0*q.y() * magnetic_field_reference_.x() + 2.0*q.x() * magnetic_field_reference_.y() - 2.0*q.w() * magnetic_field_reference_.z();
-    C_full_(0,State::QUATERNION_Z) = -2.0*q.z() * magnetic_field_reference_.x() + 2.0*q.w() * magnetic_field_reference_.y() + 2.0*q.x() * magnetic_field_reference_.z();
-    C_full_(1,State::QUATERNION_W) = -2.0*q.z() * magnetic_field_reference_.x() + 2.0*q.w() * magnetic_field_reference_.y() + 2.0*q.x() * magnetic_field_reference_.z();
-    C_full_(1,State::QUATERNION_X) =  2.0*q.y() * magnetic_field_reference_.x() - 2.0*q.x() * magnetic_field_reference_.y() + 2.0*q.w() * magnetic_field_reference_.z();
-    C_full_(1,State::QUATERNION_Y) =  2.0*q.x() * magnetic_field_reference_.x() + 2.0*q.y() * magnetic_field_reference_.y() + 2.0*q.z() * magnetic_field_reference_.z();
-    C_full_(1,State::QUATERNION_Z) = -2.0*q.w() * magnetic_field_reference_.x() - 2.0*q.z() * magnetic_field_reference_.y() + 2.0*q.y() * magnetic_field_reference_.z();
-    C_full_(2,State::QUATERNION_W) =  2.0*q.y() * magnetic_field_reference_.x() - 2.0*q.x() * magnetic_field_reference_.y() + 2.0*q.w() * magnetic_field_reference_.z();
-    C_full_(2,State::QUATERNION_X) =  2.0*q.z() * magnetic_field_reference_.x() - 2.0*q.w() * magnetic_field_reference_.y() - 2.0*q.x() * magnetic_field_reference_.z();
-    C_full_(2,State::QUATERNION_Y) =  2.0*q.w() * magnetic_field_reference_.x() + 2.0*q.z() * magnetic_field_reference_.y() - 2.0*q.y() * magnetic_field_reference_.z();
-    C_full_(2,State::QUATERNION_Z) =  2.0*q.x() * magnetic_field_reference_.x() + 2.0*q.y() * magnetic_field_reference_.y() + 2.0*q.z() * magnetic_field_reference_.z();
+    const double& m1 = magnetic_field_reference_.x();
+    const double& m2 = magnetic_field_reference_.y();
+//    const double& m3 = magnetic_field_reference_.y();
+
+//    C_full_(0,State::QUATERNION_W) =  2.0*q.w() * magnetic_field_reference_.x() + 2.0*q.z() * magnetic_field_reference_.y() - 2.0*q.y() * magnetic_field_reference_.z();
+//    C_full_(0,State::QUATERNION_X) =  2.0*q.x() * magnetic_field_reference_.x() + 2.0*q.y() * magnetic_field_reference_.y() + 2.0*q.z() * magnetic_field_reference_.z();
+//    C_full_(0,State::QUATERNION_Y) = -2.0*q.y() * magnetic_field_reference_.x() + 2.0*q.x() * magnetic_field_reference_.y() - 2.0*q.w() * magnetic_field_reference_.z();
+//    C_full_(0,State::QUATERNION_Z) = -2.0*q.z() * magnetic_field_reference_.x() + 2.0*q.w() * magnetic_field_reference_.y() + 2.0*q.x() * magnetic_field_reference_.z();
+//    C_full_(1,State::QUATERNION_W) = -2.0*q.z() * magnetic_field_reference_.x() + 2.0*q.w() * magnetic_field_reference_.y() + 2.0*q.x() * magnetic_field_reference_.z();
+//    C_full_(1,State::QUATERNION_X) =  2.0*q.y() * magnetic_field_reference_.x() - 2.0*q.x() * magnetic_field_reference_.y() + 2.0*q.w() * magnetic_field_reference_.z();
+//    C_full_(1,State::QUATERNION_Y) =  2.0*q.x() * magnetic_field_reference_.x() + 2.0*q.y() * magnetic_field_reference_.y() + 2.0*q.z() * magnetic_field_reference_.z();
+//    C_full_(1,State::QUATERNION_Z) = -2.0*q.w() * magnetic_field_reference_.x() - 2.0*q.z() * magnetic_field_reference_.y() + 2.0*q.y() * magnetic_field_reference_.z();
+//    C_full_(2,State::QUATERNION_W) =  2.0*q.y() * magnetic_field_reference_.x() - 2.0*q.x() * magnetic_field_reference_.y() + 2.0*q.w() * magnetic_field_reference_.z();
+//    C_full_(2,State::QUATERNION_X) =  2.0*q.z() * magnetic_field_reference_.x() - 2.0*q.w() * magnetic_field_reference_.y() - 2.0*q.x() * magnetic_field_reference_.z();
+//    C_full_(2,State::QUATERNION_Y) =  2.0*q.w() * magnetic_field_reference_.x() + 2.0*q.z() * magnetic_field_reference_.y() - 2.0*q.y() * magnetic_field_reference_.z();
+//    C_full_(2,State::QUATERNION_Z) =  2.0*q.x() * magnetic_field_reference_.x() + 2.0*q.y() * magnetic_field_reference_.y() + 2.0*q.z() * magnetic_field_reference_.z();
 
     // return C_full_;
 
@@ -115,93 +108,42 @@
     //   -qx*qz -qx*qy  qx*qx  qx*qw ;
     //   -qw*qz -qw*qy  qw*qx  qw*qw ]
 
-    for(int i = 0; i <= 2; ++i) {
-      C(i,State::QUATERNION_W) =  C_full_(i,State::QUATERNION_W) * q.z()*q.z() + C_full_(i,State::QUATERNION_X) * q.y()*q.z() - C_full_(i,State::QUATERNION_Y) * q.x()*q.z() - C_full_(i,State::QUATERNION_Z) * q.w()*q.z();
-      C(i,State::QUATERNION_X) =  C_full_(i,State::QUATERNION_W) * q.z()*q.y() + C_full_(i,State::QUATERNION_X) * q.y()*q.y() - C_full_(i,State::QUATERNION_Y) * q.x()*q.y() - C_full_(i,State::QUATERNION_Z) * q.w()*q.y();
-      C(i,State::QUATERNION_Y) = -C_full_(i,State::QUATERNION_W) * q.z()*q.x() - C_full_(i,State::QUATERNION_X) * q.y()*q.x() + C_full_(i,State::QUATERNION_Y) * q.x()*q.x() + C_full_(i,State::QUATERNION_Z) * q.w()*q.x();
-      C(i,State::QUATERNION_Z) = -C_full_(i,State::QUATERNION_W) * q.z()*q.w() - C_full_(i,State::QUATERNION_X) * q.y()*q.w() + C_full_(i,State::QUATERNION_Y) * q.x()*q.w() + C_full_(i,State::QUATERNION_Z) * q.w()*q.w();
-    }
-  }
-}
-
-double MagneticModel::getMagneticHeading(const MeasurementVector &y) const {
-  return -(-atan2(y.y(), y.x()));
-=======
-Matrix MagneticModel::dfGet(unsigned int i) const {
-  if (i != 0) return Matrix();
-
-  const double& qw = x_(QUATERNION_W);
-  const double& qx = x_(QUATERNION_X);
-  const double& qy = x_(QUATERNION_Y);
-  const double& qz = x_(QUATERNION_Z);
-  const double& m1 = magnetic_field_reference_(1);
-  const double& m2 = magnetic_field_reference_(2);
-//  const double& m3 = magnetic_field_reference_(3);
-
-//  C_full_(1,QUATERNION_W) =  2.0*qw * m1 + 2.0*qz * m2 - 2.0*qy * m3;
-//  C_full_(1,QUATERNION_X) =  2.0*qx * m1 + 2.0*qy * m2 + 2.0*qz * m3;
-//  C_full_(1,QUATERNION_Y) = -2.0*qy * m1 + 2.0*qx * m2 - 2.0*qw * m3;
-//  C_full_(1,QUATERNION_Z) = -2.0*qz * m1 + 2.0*qw * m2 + 2.0*qx * m3;
-//  C_full_(2,QUATERNION_W) = -2.0*qz * m1 + 2.0*qw * m2 + 2.0*qx * m3;
-//  C_full_(2,QUATERNION_X) =  2.0*qy * m1 - 2.0*qx * m2 + 2.0*qw * m3;
-//  C_full_(2,QUATERNION_Y) =  2.0*qx * m1 + 2.0*qy * m2 + 2.0*qz * m3;
-//  C_full_(2,QUATERNION_Z) = -2.0*qw * m1 - 2.0*qz * m2 + 2.0*qy * m3;
-//  C_full_(3,QUATERNION_W) =  2.0*qy * m1 - 2.0*qx * m2 + 2.0*qw * m3;
-//  C_full_(3,QUATERNION_X) =  2.0*qz * m1 - 2.0*qw * m2 - 2.0*qx * m3;
-//  C_full_(3,QUATERNION_Y) =  2.0*qw * m1 + 2.0*qz * m2 - 2.0*qy * m3;
-//  C_full_(3,QUATERNION_Z) =  2.0*qx * m1 + 2.0*qy * m2 + 2.0*qz * m3;
-  // return C_full_;
-
-  //
-  // Magnetic field sensor should only measure the heading, not roll/pitch:
-  //
-  // q = [qw qx qy qz]';
-  // dq/dyaw * dyaw/dq = 1/2 * [-qz -qy qx qw]' * 2 * [-qz -qy qx qw] =
-  //  [ qz*qz  qz*qy -qz*qx -qz*qw ;
-  //    qy*qz  qy*qy -qy*qx -qy*qw ;
-  //   -qx*qz -qx*qy  qx*qx  qx*qw ;
-  //   -qw*qz -qw*qy  qw*qx  qw*qw ]
-  //
-  // C = C_full * (dq/dyaw * dyaw/dq)
-
-//  for(int i = 1; i <= 3; ++i) {
-//    C_(i,QUATERNION_W) =  C_full_(i,QUATERNION_W) * qz*qz + C_full_(i,QUATERNION_X) * qy*qz - C_full_(i,QUATERNION_Y) * qx*qz - C_full_(i,QUATERNION_Z) * qw*qz;
-//    C_(i,QUATERNION_X) =  C_full_(i,QUATERNION_W) * qz*qy + C_full_(i,QUATERNION_X) * qy*qy - C_full_(i,QUATERNION_Y) * qx*qy - C_full_(i,QUATERNION_Z) * qw*qy;
-//    C_(i,QUATERNION_Y) = -C_full_(i,QUATERNION_W) * qz*qx - C_full_(i,QUATERNION_X) * qy*qx + C_full_(i,QUATERNION_Y) * qx*qx + C_full_(i,QUATERNION_Z) * qw*qx;
-//    C_(i,QUATERNION_Z) = -C_full_(i,QUATERNION_W) * qz*qw - C_full_(i,QUATERNION_X) * qy*qw + C_full_(i,QUATERNION_Y) * qx*qw + C_full_(i,QUATERNION_Z) * qw*qw;
-//  }
-
-  double temp1 = -m2*qw*qw + 2*m1*qw*qz - m2*qx*qx + 2*m1*qx*qy + m2*qy*qy + m2*qz*qz;
-  double temp2 =  m1*qw*qw + 2*m2*qw*qz - m1*qx*qx - 2*m2*qx*qy + m1*qy*qy - m1*qz*qz;
-  double temp3 =  m1*qw*qx +   m2*qw*qy + m2*qx*qz -   m1*qy*qz;
-  C_(1,QUATERNION_W) =  2*qz*temp1;
-  C_(1,QUATERNION_X) =  2*qy*temp1;
-  C_(1,QUATERNION_Y) = -2*qx*temp1;
-  C_(1,QUATERNION_Z) = -2*qw*temp1;
-  C_(2,QUATERNION_W) =  2*qz*temp2;
-  C_(2,QUATERNION_X) =  2*qy*temp2;
-  C_(2,QUATERNION_Y) = -2*qx*temp2;
-  C_(2,QUATERNION_Z) = -2*qw*temp2;
-  C_(3,QUATERNION_W) = -4*qz*temp3;
-  C_(3,QUATERNION_X) = -4*qy*temp3;
-  C_(3,QUATERNION_Y) =  4*qx*temp3;
-  C_(3,QUATERNION_Z) =  4*qw*temp3;
-
-  return C_;
-}
-
-double MagneticModel::getMagneticHeading(const StateVector& state, const MeasurementVector &y) const {
+//    for(int i = 0; i <= 2; ++i) {
+//      C(i,State::QUATERNION_W) =  C_full_(i,State::QUATERNION_W) * q.z()*q.z() + C_full_(i,State::QUATERNION_X) * q.y()*q.z() - C_full_(i,State::QUATERNION_Y) * q.x()*q.z() - C_full_(i,State::QUATERNION_Z) * q.w()*q.z();
+//      C(i,State::QUATERNION_X) =  C_full_(i,State::QUATERNION_W) * q.z()*q.y() + C_full_(i,State::QUATERNION_X) * q.y()*q.y() - C_full_(i,State::QUATERNION_Y) * q.x()*q.y() - C_full_(i,State::QUATERNION_Z) * q.w()*q.y();
+//      C(i,State::QUATERNION_Y) = -C_full_(i,State::QUATERNION_W) * q.z()*q.x() - C_full_(i,State::QUATERNION_X) * q.y()*q.x() + C_full_(i,State::QUATERNION_Y) * q.x()*q.x() + C_full_(i,State::QUATERNION_Z) * q.w()*q.x();
+//      C(i,State::QUATERNION_Z) = -C_full_(i,State::QUATERNION_W) * q.z()*q.w() - C_full_(i,State::QUATERNION_X) * q.y()*q.w() + C_full_(i,State::QUATERNION_Y) * q.x()*q.w() + C_full_(i,State::QUATERNION_Z) * q.w()*q.w();
+//    }
+
+  double temp1 = -m2*q.w()*q.w() + 2*m1*q.w()*q.z() - m2*q.x()*q.x() + 2*m1*q.x()*q.y() + m2*q.y()*q.y() + m2*q.z()*q.z();
+  double temp2 =  m1*q.w()*q.w() + 2*m2*q.w()*q.z() - m1*q.x()*q.x() - 2*m2*q.x()*q.y() + m1*q.y()*q.y() - m1*q.z()*q.z();
+  double temp3 =  m1*q.w()*q.x() +   m2*q.w()*q.y() + m2*q.x()*q.z() -   m1*q.y()*q.z();
+  C(0,State::QUATERNION_W) =  2*q.z()*temp1;
+  C(0,State::QUATERNION_X) =  2*q.y()*temp1;
+  C(0,State::QUATERNION_Y) = -2*q.x()*temp1;
+  C(0,State::QUATERNION_Z) = -2*q.w()*temp1;
+  C(1,State::QUATERNION_W) =  2*q.z()*temp2;
+  C(1,State::QUATERNION_X) =  2*q.y()*temp2;
+  C(1,State::QUATERNION_Y) = -2*q.x()*temp2;
+  C(1,State::QUATERNION_Z) = -2*q.w()*temp2;
+  C(2,State::QUATERNION_W) = -4*q.z()*temp3;
+  C(2,State::QUATERNION_X) = -4*q.y()*temp3;
+  C(2,State::QUATERNION_Y) =  4*q.x()*temp3;
+  C(2,State::QUATERNION_Z) =  4*q.w()*temp3;
+  }
+}
+
+double MagneticModel::getMagneticHeading(const State& state, const MeasurementVector &y) const {
   MeasurementVector y_nav;
-  const double& qw = state(QUATERNION_W), qx = state(QUATERNION_X), qy = state(QUATERNION_Y), qz = state(QUATERNION_Z);
-  y_nav(1) = y(1) * (qw*qw + qx*qx - qy*qy - qz*qz) + y(2) * (2*qx*qy - 2*qw*qz)             + y(3) * (2*qw*qy + 2*qx*qz);
-  y_nav(2) = y(1) * (2*qw*qz + 2*qx*qy)             + y(2) * (qw*qw - qx*qx + qy*qy - qz*qz) + y(3) * (2*qy*qz - 2*qw*qx);
-  double heading_nav = -atan2(2*qx*qy + 2*qw*qz, qw*qw + qx*qx - qy*qy - qz*qz);
-
-  return heading_nav - (-atan2(y_nav(2), y_nav(1)));
->>>>>>> 1c0f0386
-}
-
-double MagneticModel::getTrueHeading(const StateVector& state, const MeasurementVector &y) const {
+  State::ConstOrientationType q(state.getOrientation());
+  y_nav(0) = y(0) * (q.w()*q.w() + q.x()*q.x() - q.y()*q.y() - q.z()*q.z()) + y(1) * (2*q.x()*q.y() - 2*q.w()*q.z())                         + y(2) * (2*q.w()*q.y() + 2*q.x()*q.z());
+  y_nav(1) = y(0) * (2*q.w()*q.z() + 2*q.x()*q.y())                         + y(1) * (q.w()*q.w() - q.x()*q.x() + q.y()*q.y() - q.z()*q.z()) + y(2) * (2*q.y()*q.z() - 2*q.w()*q.x());
+  double heading_nav = -atan2(2*q.x()*q.y() + 2*q.w()*q.z(), q.w()*q.w() + q.x()*q.x() - q.y()*q.y() - q.z()*q.z());
+
+  return heading_nav - (-atan2(y_nav(1), y_nav(0)));
+}
+
+double MagneticModel::getTrueHeading(const State& state, const MeasurementVector &y) const {
   return getMagneticHeading(state, y) + declination_;
 }
 
@@ -225,12 +167,9 @@
 Magnetic::Magnetic(const std::string &name)
   : Measurement_<MagneticModel>(name)
   , auto_heading_(true)
-<<<<<<< HEAD
-=======
-  , reference_(0)
-  , deviation_(3, 0.0)
->>>>>>> 1c0f0386
-{
+  , deviation_(3)
+{
+  deviation_.setZero();
   parameters().add("auto_heading", auto_heading_);
   parameters().add("deviation", deviation_);
 }
@@ -239,17 +178,10 @@
   reference_.reset();
 }
 
-<<<<<<< HEAD
 const MagneticModel::MeasurementVector& Magnetic::getVector(const Magnetic::Update& update, const State& state) {
-  if (getModel()->hasMagnitude()) return Measurement_<MagneticModel>::getVector(update, state);
-
-  y_ = Measurement_<MagneticModel>::getVector(update, state);
-=======
-const MagneticModel::MeasurementVector& Magnetic::getVector(const Magnetic::Update& update) {
-  y_ = Measurement_<MagneticModel>::getVector(update) + deviation_;
+  y_ = Measurement_<MagneticModel>::getVector(update, state) + deviation_;
   if (getModel()->hasMagnitude()) return y_;
 
->>>>>>> 1c0f0386
   double c = 1.0 / y_.norm();
   if (isinf(c)) {
     y_ = MeasurementVector(0.0);
@@ -259,7 +191,6 @@
   return y_;
 }
 
-<<<<<<< HEAD
 const MagneticModel::NoiseVariance& Magnetic::getVariance(const Magnetic::Update& update, const State& state) {
   if (getModel()->hasMagnitude()) return Measurement_<MagneticModel>::getVariance(update, state);
 
@@ -269,22 +200,7 @@
     R_ = NoiseVariance(1.0);
   } else {
     R_ =  R_ * (c*c);
-=======
-const MagneticModel::NoiseCovariance& Magnetic::getCovariance(const Magnetic::Update& update) {
-  if (getModel()->hasMagnitude()) return Measurement_<MagneticModel>::getCovariance(update);
-
-  R_ = Measurement_<MagneticModel>::getCovariance(update);
-  if (update.hasCovariance()) {
-    double c = 1.0 / Measurement_<MagneticModel>::getVector(update).norm();
-    if (isinf(c)) {
-      R_ = 0.0;
-      R_(1,1) = R_(2,2) = R_(3,3) = 1.0;
-    } else {
-      R_ =  R_ * (c*c);
-    }
->>>>>>> 1c0f0386
-  }
-
+  }
   return R_;
 }
 
@@ -292,20 +208,9 @@
   // reset reference position if Magnetic has not been updated for a while
   if (timedout()) reference_.reset();
 
-<<<<<<< HEAD
   if (reference_ != GlobalReference::Instance()) {
     reference_ = GlobalReference::Instance();
-
-    if (auto_heading_) {
-      double yaw = Eigen::Quaterniond(state.getOrientation()).matrix().eulerAngles(2,1,0)[0];
-      reference_->setHeading(getModel()->getTrueHeading(update.getVector()) - (-yaw));
-      ROS_INFO("Set new reference heading to %.1f degress", reference_->heading() * 180.0 / M_PI);
-    }
-=======
-  if (reference_ != estimator.globalReference()) {
-    reference_ = estimator.globalReference();
-    if (auto_heading_) reference_->setCurrentHeading(estimator, getModel()->getTrueHeading(estimator.getState(), getVector(update)));
->>>>>>> 1c0f0386
+    if (auto_heading_) reference_->setCurrentHeading(state, getModel()->getTrueHeading(state, update.getVector()));
   }
 
   getModel()->setReference(reference_->heading());
