//=================================================================================================
// Copyright (c) 2013, Johannes Meyer, TU Darmstadt
// All rights reserved.

// Redistribution and use in source and binary forms, with or without
// modification, are permitted provided that the following conditions are met:
//     * Redistributions of source code must retain the above copyright
//       notice, this list of conditions and the following disclaimer.
//     * Redistributions in binary form must reproduce the above copyright
//       notice, this list of conditions and the following disclaimer in the
//       documentation and/or other materials provided with the distribution.
//     * Neither the name of the Flight Systems and Automatic Control group,
//       TU Darmstadt, nor the names of its contributors may be used to
//       endorse or promote products derived from this software without
//       specific prior written permission.

// THIS SOFTWARE IS PROVIDED BY THE COPYRIGHT HOLDERS AND CONTRIBUTORS "AS IS" AND
// ANY EXPRESS OR IMPLIED WARRANTIES, INCLUDING, BUT NOT LIMITED TO, THE IMPLIED
// WARRANTIES OF MERCHANTABILITY AND FITNESS FOR A PARTICULAR PURPOSE ARE
// DISCLAIMED. IN NO EVENT SHALL THE COPYRIGHT HOLDER BE LIABLE FOR ANY
// DIRECT, INDIRECT, INCIDENTAL, SPECIAL, EXEMPLARY, OR CONSEQUENTIAL DAMAGES
// (INCLUDING, BUT NOT LIMITED TO, PROCUREMENT OF SUBSTITUTE GOODS OR SERVICES;
// LOSS OF USE, DATA, OR PROFITS; OR BUSINESS INTERRUPTION) HOWEVER CAUSED AND
// ON ANY THEORY OF LIABILITY, WHETHER IN CONTRACT, STRICT LIABILITY, OR TORT
// (INCLUDING NEGLIGENCE OR OTHERWISE) ARISING IN ANY WAY OUT OF THE USE OF THIS
// SOFTWARE, EVEN IF ADVISED OF THE POSSIBILITY OF SUCH DAMAGE.
//=================================================================================================

#include <hector_pose_estimation/state.h>
#include <hector_pose_estimation/substate.h>

namespace hector_pose_estimation {

<<<<<<< HEAD
State::State()
  : vector_()
  , covariance_()
{
  construct();
  base_.reset(new BaseState(*this, getVectorDimension(), getCovarianceDimension()));

  reset();
}

State::State(const Vector &vector, const Covariance& covariance)
  : vector_()
  , covariance_()
//  , base_(new SubState_<0,0>(*this))
=======
enum StateIndex {
  QUATERNION_X = 0,
  QUATERNION_Y,
  QUATERNION_Z,
  QUATERNION_W,
#ifdef USE_RATE_SYSTEM_MODEL
  RATE_X, // body frame
  RATE_Y, // body frame
  RATE_Z, // body frame
#endif // USE_RATE_SYSTEM_MODEL
  POSITION_X,
  POSITION_Y,
  POSITION_Z,
  VELOCITY_X,
  VELOCITY_Y,
  VELOCITY_Z,
  BaseDimension,

#ifndef USE_RATE_SYSTEM_MODEL
  RATE_X = -1,
  RATE_Y = -1,
  RATE_Z = -1,
#endif // USE_RATE_SYSTEM_MODEL
  ACCELERATION_X = -1,
  ACCELERATION_Y = -1,
  ACCELERATION_Z = -1
};

FullState::FullState()
  : State(BaseDimension)
{
  orientation_index_  = QUATERNION_X;
  rate_index_         = RATE_X;
  position_index_     = POSITION_X;
  velocity_index_     = VELOCITY_X;
  acceleration_index_ = ACCELERATION_X;
}

OrientationOnlyState::OrientationOnlyState()
  : State(BaseDimension - 6)
{
  orientation_index_  = QUATERNION_X;
  rate_index_         = RATE_X;
  position_index_     = -1;
  velocity_index_     = -1;
  acceleration_index_ = -1;
}

#ifdef USE_RATE_SYSTEM_MODEL
PositionVelocityState::PositionVelocityState()
  : State(BaseDimension - 7)
{
  orientation_index_  = -1;
  rate_index_         = -1;
  position_index_     = POSITION_X - 7;
  velocity_index_     = VELOCITY_X - 7;
  acceleration_index_ = ACCELERATION_X - 7;
}
#else
PositionVelocityState::PositionVelocityState()
  : State(BaseDimension - 4)
{
  orientation_index_  = -1;
  rate_index_         = -1;
  position_index_     = POSITION_X - 4;
  velocity_index_     = VELOCITY_X - 4;
  acceleration_index_ = ACCELERATION_X - 4;
}
#endif // USE_RATE_SYSTEM_MODEL

State::State(IndexType base_dimension)
  : vector_(base_dimension)
  , covariance_(base_dimension)
  , base_dimension_(base_dimension)
  , base_(new SubState_<Dynamic>(*this, base_dimension))
>>>>>>> abb53358
{
  construct();
  base_.reset(new BaseState(*this, getVectorDimension(), getCovarianceDimension()));

  // set initial state
  vector_ = vector;
  covariance_ = covariance;

  reset();
}

State::~State()
{
}

void State::construct()
{
  orientation_ = addSubState<OrientationStateType::VectorDimension,OrientationStateType::CovarianceDimension>("orientation");
#ifdef USE_RATE_SYSTEM_MODEL
  rate_ = addSubState<RateStateType::VectorDimension,RateStateType::CovarianceDimension>("rate");
#endif
  position_ = addSubState<PositionStateType::VectorDimension,PositionStateType::CovarianceDimension>("position");
  velocity_ = addSubState<VelocityStateType::VectorDimension,VelocityStateType::CovarianceDimension>("velocity");
}

void State::reset()
{
  // reset status flags
  system_status_ = 0;
  measurement_status_ = 0;

  // reset pseudo-states
  fake_rate_.resize(3,1);
  fake_rate_ << 0.0, 0.0, 0.0;
  fake_orientation_.resize(4,1);
  fake_orientation_ << 0.0, 0.0, 0.0, 1.0;
  fake_position_.resize(3,1);
  fake_position_ << 0.0, 0.0, 0.0;
  fake_velocity_.resize(3,1);
  fake_velocity_ << 0.0, 0.0, 0.0;
  fake_acceleration_.resize(3,1);
  fake_acceleration_ << 0.0, 0.0, 0.0;

  // reset state
  vector_.setZero();
  covariance_.setZero();
  if (orientation()) orientation()->vector().w() = 1.0;

  R_valid_ = false;
}

bool State::valid() const {
  return (vector_ == vector_);
}

void State::updated()
{
  normalize();
  R_valid_ = false;
}

State::ConstOrientationType State::getOrientation() const   { return (orientation()  ? orientation()->getVector()  : fake_orientation_.segment<ConstOrientationType::RowsAtCompileTime>(0)); }
State::ConstRateType State::getRate() const                 { return (rate()         ? rate()->getVector()         : fake_rate_.segment<ConstRateType::RowsAtCompileTime>(0)); }
State::ConstPositionType State::getPosition() const         { return (position()     ? position()->getVector()     : fake_position_.segment<ConstPositionType::RowsAtCompileTime>(0)); }
State::ConstVelocityType State::getVelocity() const         { return (velocity()     ? velocity()->getVector()     : fake_velocity_.segment<ConstVelocityType::RowsAtCompileTime>(0)); }
State::ConstAccelerationType State::getAcceleration() const { return (acceleration() ? acceleration()->getVector() : fake_acceleration_.segment<ConstAccelerationType::RowsAtCompileTime>(0)); }

void State::getRotationMatrix(RotationMatrix &R) const
{
  Quaternion q(getOrientation());
  R = q.toRotationMatrix();
//  R << (q.w()*q.w()+q.x()*q.x()-q.y()*q.y()-q.z()*q.z()), (2.0*q.x()*q.y()-2.0*q.w()*q.z()),                 (2.0*q.x()*q.z()+2.0*q.w()*q.y()),
//       (2.0*q.x()*q.y()+2.0*q.w()*q.z()),                 (q.w()*q.w()-q.x()*q.x()+q.y()*q.y()-q.z()*q.z()), (2.0*q.y()*q.z()-2.0*q.w()*q.x()),
//       (2.0*q.x()*q.z()-2.0*q.w()*q.y()),                 (2.0*q.y()*q.z()+2.0*q.w()*q.x()),                 (q.w()*q.w()-q.x()*q.x()-q.y()*q.y()+q.z()*q.z());
}

const State::RotationMatrix &State::R() const {
  if (!R_valid_) {
    getRotationMatrix(R_);
    R_valid_ = true;
  }
  return R_;
}

double State::getYaw() const
{
  ConstOrientationType q(getOrientation());
  return atan2(2*q.x()*q.y() + 2*q.w()*q.z(), q.x()*q.x() + q.w()*q.w() - q.z()*q.z() - q.y()*q.y());
}

void State::update(const Vector &vector_update)
{
  if (orientation()) {
    // if vector_update has only n - 1 elements, we have to use covariance indices
    int orientation_index, orientation_size;
    if (vector_update.size() == getVectorDimension() - 1) {
      orientation_index = orientation()->getCovarianceIndex();
      orientation_size  = orientation()->getCovarianceDimension();
    } else {
      assert(vector_update.size() == getVectorDimension());
      orientation_index = orientation()->getVectorIndex();
      orientation_size  = orientation()->getVectorDimension();
    }

    // add everything before orientation part
    if (orientation_index > 0) {
      int length = orientation_index;
      x().head(length) += vector_update.head(length);
    }

    // add everything after orientation part
    if (orientation_index + orientation_size < vector_update.size()) {
      int length = vector_update.size() - orientation_index - orientation_size;
      x().tail(length) += vector_update.tail(length);
    }

    // update orientation
    updateOrientation(vector_update.segment<3>(orientation_index));

  } else {
    // simply add vectors
    x() += vector_update;
  }
}

void State::updateOrientation(const ColumnVector3 &rotation_vector)
{
  if (!orientation()) return;

  const double angle = rotation_vector.norm();
  double sin_angle_2, cos_angle_2;
  sincos(angle / 2., &sin_angle_2, &cos_angle_2);
  double sin_angle_norm_2 = 0.5;
  if (angle > std::numeric_limits<double>::epsilon()) sin_angle_norm_2 = sin_angle_2 / angle;

  Eigen::Map<Eigen::Quaterniond> q(orientation()->vector().data());
  q = Eigen::Quaterniond(cos_angle_2, sin_angle_norm_2 * rotation_vector.x(), sin_angle_norm_2 * rotation_vector.y(), sin_angle_norm_2 * rotation_vector.z()) * q;
//  q = q * Eigen::Quaterniond(cos_angle_2, sin_angle_norm_2 * rotation_vector.x(), sin_angle_norm_2 * rotation_vector.y(), sin_angle_norm_2 * rotation_vector.z());
  R_valid_ = false;
}

bool State::inSystemStatus(SystemStatus test_status) const {
  return (getSystemStatus() & test_status) == test_status;
}

bool State::setSystemStatus(SystemStatus new_status) {
  if (new_status == system_status_) return true;

  // iterate through StatusCallbacks
  for(std::vector<SystemStatusCallback>::const_iterator it = status_callbacks_.begin(); it != status_callbacks_.end(); ++it)
    if (!(*it)(new_status)) return false;

  SystemStatus set = new_status & ~system_status_;
  SystemStatus cleared = system_status_ & ~new_status;
  if (set)     ROS_INFO_STREAM("Set system status " << getSystemStatusString(new_status, set));
  if (cleared) ROS_INFO_STREAM("Cleared system status " << getSystemStatusString(cleared, cleared));

  system_status_ = new_status;
  return true;
}

bool State::setMeasurementStatus(SystemStatus new_measurement_status) {
  SystemStatus set = new_measurement_status & ~measurement_status_;
  SystemStatus cleared = measurement_status_ & ~new_measurement_status;
  if (set)     ROS_INFO_STREAM("Set measurement status " << getSystemStatusString(new_measurement_status, set));
  if (cleared) ROS_INFO_STREAM("Cleared measurement status " << getSystemStatusString(cleared, cleared));

  measurement_status_ = new_measurement_status;
  return true;
}

bool State::updateSystemStatus(SystemStatus set, SystemStatus clear) {
  return setSystemStatus((system_status_ & ~clear) | set);
}

bool State::updateMeasurementStatus(SystemStatus set, SystemStatus clear) {
  return setMeasurementStatus((measurement_status_ & ~clear) | set);
}

void State::addSystemStatusCallback(const SystemStatusCallback& callback) {
//  for(std::vector<SystemStatusCallback>::const_iterator it = status_callbacks_.begin(); it != status_callbacks_.end(); ++it)
//    if (*it == callback) return;
  status_callbacks_.push_back(callback);
}

void State::normalize() {
  if (orientation()) {
    double s = 1.0 / orientation()->vector().norm();
    orientation()->vector() = orientation()->vector() * s;
  }
}

<<<<<<< HEAD
//template class SubState_<0,0>;
=======
void State::setOrientation(const Quaternion& orientation)
{
  setOrientation(orientation.coeffs());
}

void State::setRollPitch(const Quaternion& orientation)
{
  ColumnVector3 euler = orientation.matrix().eulerAngles(2,1,0);
  setRollPitch(euler(2), euler(1));
}

void State::setRollPitch(ScalarType roll, ScalarType pitch)
{
  ColumnVector3 euler = Quaternion(this->orientation()).matrix().eulerAngles(2,1,0);
  this->orientation() = Quaternion(Eigen::AngleAxis<ScalarType>(euler(0), ColumnVector3::UnitZ()) * Eigen::AngleAxis<ScalarType>(pitch, ColumnVector3::UnitY()) * Eigen::AngleAxis<ScalarType>(roll, ColumnVector3::UnitX())).coeffs();
  rollpitchSet();
}

void State::setYaw(const Quaternion& orientation)
{
  ColumnVector3 euler = orientation.matrix().eulerAngles(2,1,0);
  setYaw(euler(0));
}

void State::setYaw(ScalarType yaw)
{
  ColumnVector3 euler = Quaternion(this->orientation()).matrix().eulerAngles(2,1,0);
  this->orientation() = Quaternion(Eigen::AngleAxis<ScalarType>(yaw, ColumnVector3::UnitZ()) * Eigen::AngleAxis<ScalarType>(euler(1), ColumnVector3::UnitY()) * Eigen::AngleAxis<ScalarType>(euler(2), ColumnVector3::UnitX())).coeffs();
  yawSet();
}

void State::orientationSet() {
    if (getOrientationIndex() >= 0) {
        Matrix_<Dimension,Dimension> T(Matrix_<Dimension,Dimension>::Identity(getDimension(),getDimension()));
        T(getOrientationIndex(X),getOrientationIndex(X)) = 0.0;
        T(getOrientationIndex(Y),getOrientationIndex(Y)) = 0.0;
        T(getOrientationIndex(Z),getOrientationIndex(Z)) = 0.0;
        T(getOrientationIndex(W),getOrientationIndex(W)) = 0.0;
        P() = T * P() * T;
    }
    system_status_ |= STATE_ROLLPITCH | STATE_YAW;
}

void State::rollpitchSet() {
    if (getOrientationIndex() >= 0) {
        Matrix_<Dimension,Dimension> T(Matrix_<Dimension,Dimension>::Identity(getDimension(),getDimension()));
        const ConstOrientationType &q = getOrientation();
        Matrix_<3,4> W; W <<
            q.w(), -q.z(),  q.y(), -q.x(),
            q.z(),  q.w(), -q.x(), -q.y(),
           -q.y(),  q.x(),  q.w(), -q.z();
        Matrix_<3,3> W_P_WT(W * P().block<4,4>(getOrientationIndex(),getOrientationIndex()) * W.transpose());
        const Eigen::internal::inverse_impl< Matrix_<3,3>::Base > W_P_WT_inv(W_P_WT.inverse());
        Matrix_<3,3> R; R(2,2) = W_P_WT(2,2);
        P() = P() - P().middleCols<4>(getOrientationIndex()) * W.transpose() * (W_P_WT_inv - W_P_WT_inv * R * W_P_WT_inv) * W * P().middleRows<4>(getOrientationIndex());
    }
    system_status_ |= STATE_ROLLPITCH;
}

void State::yawSet() {
  if (getOrientationIndex() >= 0) {
      Matrix_<Dimension,Dimension> T(Matrix_<Dimension,Dimension>::Identity(getDimension(),getDimension()));
      const ConstOrientationType &q = getOrientation();
      Matrix_<3,4> W; W <<
          q.w(), -q.z(),  q.y(), -q.x(),
          q.z(),  q.w(), -q.x(), -q.y(),
         -q.y(),  q.x(),  q.w(), -q.z();
      Matrix_<3,3> W_P_WT(W * P().block<4,4>(getOrientationIndex(),getOrientationIndex()) * W.transpose());
      const Eigen::internal::inverse_impl< Matrix_<3,3>::Base > W_P_WT_inv(W_P_WT.inverse());
      Matrix_<3,3> R; R.row(2).setZero(); R.row(2).setZero();
      P() = P() - P().middleCols<4>(getOrientationIndex()) * W.transpose() * (W_P_WT_inv - W_P_WT_inv * R * W_P_WT_inv) * W * P().middleRows<4>(getOrientationIndex());
  }
    system_status_ |= STATE_YAW;
}

void State::rateSet() {
    if (getRateIndex() >= 0) {
        Matrix_<Dimension,Dimension> T(Matrix_<Dimension,Dimension>::Identity(getDimension(),getDimension()));
        T(getRateIndex(X),getRateIndex(X)) = 0.0;
        T(getRateIndex(Y),getRateIndex(Y)) = 0.0;
        T(getRateIndex(Z),getRateIndex(Z)) = 0.0;
        P() = T * P() * T;
    }
    system_status_ |= STATE_RATE_XY | STATE_RATE_Z;
}

void State::positionSet() {
    if (getPositionIndex() >= 0) {
        Matrix_<Dimension,Dimension> T(Matrix_<Dimension,Dimension>::Identity(getDimension(),getDimension()));
        T(getPositionIndex(X),getPositionIndex(X)) = 0.0;
        T(getPositionIndex(Y),getPositionIndex(Y)) = 0.0;
        T(getPositionIndex(Z),getPositionIndex(Z)) = 0.0;
        P() = T * P() * T;
    }
    system_status_ |= STATE_POSITION_XY | STATE_POSITION_Z;
}

void State::velocitySet() {
    if (getVelocityIndex() >= 0) {
        Matrix_<Dimension,Dimension> T(Matrix_<Dimension,Dimension>::Identity(getDimension(),getDimension()));
        T(getVelocityIndex(X),getVelocityIndex(X)) = 0.0;
        T(getVelocityIndex(Y),getVelocityIndex(Y)) = 0.0;
        T(getVelocityIndex(Z),getVelocityIndex(Z)) = 0.0;
        P() = T * P() * T;
    }
    system_status_ |= STATE_VELOCITY_XY | STATE_VELOCITY_Z;
}

void State::accelerationSet() {
    if (getAccelerationIndex() >= 0) {
        Matrix_<Dimension,Dimension> T(Matrix_<Dimension,Dimension>::Identity(getDimension(),getDimension()));
        T(getAccelerationIndex(X),getAccelerationIndex(X)) = 0.0;
        T(getAccelerationIndex(Y),getAccelerationIndex(Y)) = 0.0;
        T(getAccelerationIndex(Z),getAccelerationIndex(Z)) = 0.0;
        P() = T * P() * T;
    }
}

template <>
typename SubState_<Dynamic>::ConstVectorSegment SubState_<Dynamic>::getVector() const { return state_.getVector().segment(index_,dimension_); }

template <>
typename SubState_<Dynamic>::ConstCovarianceBlock SubState_<Dynamic>::getCovariance() const { return state_.getCovariance().block(index_,index_,dimension_,dimension_); }

template <>
typename SubState_<Dynamic>::VectorSegment SubState_<Dynamic>::x() { return state_.x().segment(index_,dimension_); }

template <>
typename SubState_<Dynamic>::CovarianceBlock SubState_<Dynamic>::P() { return state_.P().block(index_,index_,dimension_,dimension_); }

template <>
typename SubState_<Dynamic>::CrossVarianceBlock SubState_<Dynamic>::P01() { return state_.P().block(index_,index_,dimension_,dimension_); }

template class SubState_<Dynamic>;
>>>>>>> abb53358

} // namespace hector_pose_estimation<|MERGE_RESOLUTION|>--- conflicted
+++ resolved
@@ -31,114 +31,7 @@
 
 namespace hector_pose_estimation {
 
-<<<<<<< HEAD
-State::State()
-  : vector_()
-  , covariance_()
-{
-  construct();
-  base_.reset(new BaseState(*this, getVectorDimension(), getCovarianceDimension()));
-
-  reset();
-}
-
-State::State(const Vector &vector, const Covariance& covariance)
-  : vector_()
-  , covariance_()
-//  , base_(new SubState_<0,0>(*this))
-=======
-enum StateIndex {
-  QUATERNION_X = 0,
-  QUATERNION_Y,
-  QUATERNION_Z,
-  QUATERNION_W,
-#ifdef USE_RATE_SYSTEM_MODEL
-  RATE_X, // body frame
-  RATE_Y, // body frame
-  RATE_Z, // body frame
-#endif // USE_RATE_SYSTEM_MODEL
-  POSITION_X,
-  POSITION_Y,
-  POSITION_Z,
-  VELOCITY_X,
-  VELOCITY_Y,
-  VELOCITY_Z,
-  BaseDimension,
-
-#ifndef USE_RATE_SYSTEM_MODEL
-  RATE_X = -1,
-  RATE_Y = -1,
-  RATE_Z = -1,
-#endif // USE_RATE_SYSTEM_MODEL
-  ACCELERATION_X = -1,
-  ACCELERATION_Y = -1,
-  ACCELERATION_Z = -1
-};
-
 FullState::FullState()
-  : State(BaseDimension)
-{
-  orientation_index_  = QUATERNION_X;
-  rate_index_         = RATE_X;
-  position_index_     = POSITION_X;
-  velocity_index_     = VELOCITY_X;
-  acceleration_index_ = ACCELERATION_X;
-}
-
-OrientationOnlyState::OrientationOnlyState()
-  : State(BaseDimension - 6)
-{
-  orientation_index_  = QUATERNION_X;
-  rate_index_         = RATE_X;
-  position_index_     = -1;
-  velocity_index_     = -1;
-  acceleration_index_ = -1;
-}
-
-#ifdef USE_RATE_SYSTEM_MODEL
-PositionVelocityState::PositionVelocityState()
-  : State(BaseDimension - 7)
-{
-  orientation_index_  = -1;
-  rate_index_         = -1;
-  position_index_     = POSITION_X - 7;
-  velocity_index_     = VELOCITY_X - 7;
-  acceleration_index_ = ACCELERATION_X - 7;
-}
-#else
-PositionVelocityState::PositionVelocityState()
-  : State(BaseDimension - 4)
-{
-  orientation_index_  = -1;
-  rate_index_         = -1;
-  position_index_     = POSITION_X - 4;
-  velocity_index_     = VELOCITY_X - 4;
-  acceleration_index_ = ACCELERATION_X - 4;
-}
-#endif // USE_RATE_SYSTEM_MODEL
-
-State::State(IndexType base_dimension)
-  : vector_(base_dimension)
-  , covariance_(base_dimension)
-  , base_dimension_(base_dimension)
-  , base_(new SubState_<Dynamic>(*this, base_dimension))
->>>>>>> abb53358
-{
-  construct();
-  base_.reset(new BaseState(*this, getVectorDimension(), getCovarianceDimension()));
-
-  // set initial state
-  vector_ = vector;
-  covariance_ = covariance;
-
-  reset();
-}
-
-State::~State()
-{
-}
-
-void State::construct()
 {
   orientation_ = addSubState<OrientationStateType::VectorDimension,OrientationStateType::CovarianceDimension>("orientation");
 #ifdef USE_RATE_SYSTEM_MODEL
@@ -146,6 +39,36 @@
 #endif
   position_ = addSubState<PositionStateType::VectorDimension,PositionStateType::CovarianceDimension>("position");
   velocity_ = addSubState<VelocityStateType::VectorDimension,VelocityStateType::CovarianceDimension>("velocity");
+  construct();
+}
+
+FullState::~FullState() {}
+
+OrientationOnlyState::OrientationOnlyState()
+{
+  orientation_ = addSubState<OrientationStateType::VectorDimension,OrientationStateType::CovarianceDimension>("orientation");
+  construct();
+}
+
+OrientationOnlyState::~OrientationOnlyState() {}
+
+PositionVelocityState::PositionVelocityState()
+{
+  position_ = addSubState<PositionStateType::VectorDimension,PositionStateType::CovarianceDimension>("position");
+  velocity_ = addSubState<VelocityStateType::VectorDimension,VelocityStateType::CovarianceDimension>("velocity");
+  construct();
+}
+
+PositionVelocityState::~PositionVelocityState() {}
+
+State::State() {}
+
+State::~State() {}
+
+void State::construct()
+{
+  base_.reset(new BaseState(*this, getVectorDimension(), getCovarianceDimension()));
+  reset();
 }
 
 void State::reset()
@@ -155,21 +78,16 @@
   measurement_status_ = 0;
 
   // reset pseudo-states
-  fake_rate_.resize(3,1);
-  fake_rate_ << 0.0, 0.0, 0.0;
-  fake_orientation_.resize(4,1);
-  fake_orientation_ << 0.0, 0.0, 0.0, 1.0;
-  fake_position_.resize(3,1);
-  fake_position_ << 0.0, 0.0, 0.0;
-  fake_velocity_.resize(3,1);
-  fake_velocity_ << 0.0, 0.0, 0.0;
-  fake_acceleration_.resize(3,1);
-  fake_acceleration_ << 0.0, 0.0, 0.0;
+  fake_rate_ = Vector::Zero(3,1);
+  fake_orientation_ = Vector::Zero(4,1);
+  fake_position_ = Vector::Zero(3,1);
+  fake_velocity_ = Vector::Zero(3,1);
+  fake_acceleration_ = Vector::Zero(3,1);
 
   // reset state
   vector_.setZero();
   covariance_.setZero();
-  if (orientation()) orientation()->vector().w() = 1.0;
+  orientationPart().w() = 1.0;
 
   R_valid_ = false;
 }
@@ -190,6 +108,12 @@
 State::ConstVelocityType State::getVelocity() const         { return (velocity()     ? velocity()->getVector()     : fake_velocity_.segment<ConstVelocityType::RowsAtCompileTime>(0)); }
 State::ConstAccelerationType State::getAcceleration() const { return (acceleration() ? acceleration()->getVector() : fake_acceleration_.segment<ConstAccelerationType::RowsAtCompileTime>(0)); }
 
+State::OrientationType State::orientationPart()   { return (orientation()  ? orientation()->vector()  : fake_orientation_.segment<OrientationType::RowsAtCompileTime>(0)); }
+State::RateType State::ratePart()                 { return (rate()         ? rate()->vector()         : fake_rate_.segment<RateType::RowsAtCompileTime>(0)); }
+State::PositionType State::positionPart()         { return (position()     ? position()->vector()     : fake_position_.segment<PositionType::RowsAtCompileTime>(0)); }
+State::VelocityType State::velocityPart()         { return (velocity()     ? velocity()->vector()     : fake_velocity_.segment<VelocityType::RowsAtCompileTime>(0)); }
+State::AccelerationType State::accelerationPart() { return (acceleration() ? acceleration()->vector() : fake_acceleration_.segment<AccelerationType::RowsAtCompileTime>(0)); }
+
 void State::getRotationMatrix(RotationMatrix &R) const
 {
   Quaternion q(getOrientation());
@@ -211,6 +135,21 @@
 {
   ConstOrientationType q(getOrientation());
   return atan2(2*q.x()*q.y() + 2*q.w()*q.z(), q.x()*q.x() + q.w()*q.w() - q.z()*q.z() - q.y()*q.y());
+}
+
+void State::getEuler(double &roll, double &pitch, double &yaw) const
+{
+  ConstOrientationType q(getOrientation());
+  roll  = atan2(2*(q.y()*q.z() + q.w()*q.x()), q.w()*q.w() - q.x()*q.x() - q.y()*q.y() + q.z()*q.z());
+  pitch = -asin(2*(q.x()*q.z() - q.w()*q.y()));
+  yaw   = atan2(2*(q.x()*q.y() + q.w()*q.z()), q.w()*q.w() + q.x()*q.x() - q.y()*q.y() - q.z()*q.z());
+}
+
+ColumnVector3 State::getEuler() const
+{
+  ColumnVector3 euler;
+  getEuler(euler(0), euler(1), euler(2));
+  return euler;
 }
 
 void State::update(const Vector &vector_update)
@@ -315,143 +254,95 @@
   }
 }
 
-<<<<<<< HEAD
-//template class SubState_<0,0>;
-=======
 void State::setOrientation(const Quaternion& orientation)
 {
   setOrientation(orientation.coeffs());
 }
 
-void State::setRollPitch(const Quaternion& orientation)
-{
-  ColumnVector3 euler = orientation.matrix().eulerAngles(2,1,0);
-  setRollPitch(euler(2), euler(1));
+void State::setRollPitch(const Quaternion& q)
+{
+  ScalarType roll, pitch;
+  roll  = atan2(2*(q.y()*q.z() + q.w()*q.x()), q.w()*q.w() - q.x()*q.x() - q.y()*q.y() + q.z()*q.z());
+  pitch = -asin(2*(q.x()*q.z() - q.w()*q.y()));
+  setRollPitch(roll, pitch);
 }
 
 void State::setRollPitch(ScalarType roll, ScalarType pitch)
 {
-  ColumnVector3 euler = Quaternion(this->orientation()).matrix().eulerAngles(2,1,0);
-  this->orientation() = Quaternion(Eigen::AngleAxis<ScalarType>(euler(0), ColumnVector3::UnitZ()) * Eigen::AngleAxis<ScalarType>(pitch, ColumnVector3::UnitY()) * Eigen::AngleAxis<ScalarType>(roll, ColumnVector3::UnitX())).coeffs();
+  ScalarType yaw = getYaw();
+  this->orientationPart() = Quaternion(Eigen::AngleAxis<ScalarType>(yaw, ColumnVector3::UnitZ()) * Eigen::AngleAxis<ScalarType>(pitch, ColumnVector3::UnitY()) * Eigen::AngleAxis<ScalarType>(roll, ColumnVector3::UnitX())).coeffs();
   rollpitchSet();
 }
 
 void State::setYaw(const Quaternion& orientation)
 {
-  ColumnVector3 euler = orientation.matrix().eulerAngles(2,1,0);
+  ColumnVector3 euler = getEuler();
   setYaw(euler(0));
 }
 
 void State::setYaw(ScalarType yaw)
 {
-  ColumnVector3 euler = Quaternion(this->orientation()).matrix().eulerAngles(2,1,0);
-  this->orientation() = Quaternion(Eigen::AngleAxis<ScalarType>(yaw, ColumnVector3::UnitZ()) * Eigen::AngleAxis<ScalarType>(euler(1), ColumnVector3::UnitY()) * Eigen::AngleAxis<ScalarType>(euler(2), ColumnVector3::UnitX())).coeffs();
+  ColumnVector3 euler = Quaternion(this->getOrientation()).matrix().eulerAngles(2,1,0);
+  this->orientationPart() = Quaternion(Eigen::AngleAxis<ScalarType>(yaw, ColumnVector3::UnitZ()) * Eigen::AngleAxis<ScalarType>(euler(1), ColumnVector3::UnitY()) * Eigen::AngleAxis<ScalarType>(euler(2), ColumnVector3::UnitX())).coeffs();
   yawSet();
 }
 
 void State::orientationSet() {
-    if (getOrientationIndex() >= 0) {
-        Matrix_<Dimension,Dimension> T(Matrix_<Dimension,Dimension>::Identity(getDimension(),getDimension()));
-        T(getOrientationIndex(X),getOrientationIndex(X)) = 0.0;
-        T(getOrientationIndex(Y),getOrientationIndex(Y)) = 0.0;
-        T(getOrientationIndex(Z),getOrientationIndex(Z)) = 0.0;
-        T(getOrientationIndex(W),getOrientationIndex(W)) = 0.0;
-        P() = T * P() * T;
-    }
-    system_status_ |= STATE_ROLLPITCH | STATE_YAW;
+  if (orientation()) {
+    orientation()->rows(P()).setZero();
+    orientation()->cols(P()).setZero();
+  }
+  system_status_ |= STATE_ROLLPITCH | STATE_YAW;
 }
 
 void State::rollpitchSet() {
-    if (getOrientationIndex() >= 0) {
-        Matrix_<Dimension,Dimension> T(Matrix_<Dimension,Dimension>::Identity(getDimension(),getDimension()));
-        const ConstOrientationType &q = getOrientation();
-        Matrix_<3,4> W; W <<
-            q.w(), -q.z(),  q.y(), -q.x(),
-            q.z(),  q.w(), -q.x(), -q.y(),
-           -q.y(),  q.x(),  q.w(), -q.z();
-        Matrix_<3,3> W_P_WT(W * P().block<4,4>(getOrientationIndex(),getOrientationIndex()) * W.transpose());
-        const Eigen::internal::inverse_impl< Matrix_<3,3>::Base > W_P_WT_inv(W_P_WT.inverse());
-        Matrix_<3,3> R; R(2,2) = W_P_WT(2,2);
-        P() = P() - P().middleCols<4>(getOrientationIndex()) * W.transpose() * (W_P_WT_inv - W_P_WT_inv * R * W_P_WT_inv) * W * P().middleRows<4>(getOrientationIndex());
-    }
-    system_status_ |= STATE_ROLLPITCH;
+  if (orientation()) {
+    orientation()->rows(P()).topRows(2).setZero();
+    orientation()->cols(P()).leftCols(2).setZero();
+  }
+  system_status_ |= STATE_ROLLPITCH;
 }
 
 void State::yawSet() {
-  if (getOrientationIndex() >= 0) {
-      Matrix_<Dimension,Dimension> T(Matrix_<Dimension,Dimension>::Identity(getDimension(),getDimension()));
-      const ConstOrientationType &q = getOrientation();
-      Matrix_<3,4> W; W <<
-          q.w(), -q.z(),  q.y(), -q.x(),
-          q.z(),  q.w(), -q.x(), -q.y(),
-         -q.y(),  q.x(),  q.w(), -q.z();
-      Matrix_<3,3> W_P_WT(W * P().block<4,4>(getOrientationIndex(),getOrientationIndex()) * W.transpose());
-      const Eigen::internal::inverse_impl< Matrix_<3,3>::Base > W_P_WT_inv(W_P_WT.inverse());
-      Matrix_<3,3> R; R.row(2).setZero(); R.row(2).setZero();
-      P() = P() - P().middleCols<4>(getOrientationIndex()) * W.transpose() * (W_P_WT_inv - W_P_WT_inv * R * W_P_WT_inv) * W * P().middleRows<4>(getOrientationIndex());
-  }
-    system_status_ |= STATE_YAW;
+  if (orientation()) {
+    orientation()->rows(P()).row(2).setZero();
+    orientation()->cols(P()).col(2).setZero();
+  }
+  system_status_ |= STATE_YAW;
 }
 
 void State::rateSet() {
-    if (getRateIndex() >= 0) {
-        Matrix_<Dimension,Dimension> T(Matrix_<Dimension,Dimension>::Identity(getDimension(),getDimension()));
-        T(getRateIndex(X),getRateIndex(X)) = 0.0;
-        T(getRateIndex(Y),getRateIndex(Y)) = 0.0;
-        T(getRateIndex(Z),getRateIndex(Z)) = 0.0;
-        P() = T * P() * T;
-    }
-    system_status_ |= STATE_RATE_XY | STATE_RATE_Z;
+  if (rate()) {
+    rate()->rows(P()).setZero();
+    rate()->cols(P()).setZero();
+  }
+  system_status_ |= STATE_RATE_XY | STATE_RATE_Z;
 }
 
 void State::positionSet() {
-    if (getPositionIndex() >= 0) {
-        Matrix_<Dimension,Dimension> T(Matrix_<Dimension,Dimension>::Identity(getDimension(),getDimension()));
-        T(getPositionIndex(X),getPositionIndex(X)) = 0.0;
-        T(getPositionIndex(Y),getPositionIndex(Y)) = 0.0;
-        T(getPositionIndex(Z),getPositionIndex(Z)) = 0.0;
-        P() = T * P() * T;
-    }
-    system_status_ |= STATE_POSITION_XY | STATE_POSITION_Z;
+  if (position()) {
+    position()->rows(P()).setZero();
+    position()->cols(P()).setZero();
+  }
+  system_status_ |= STATE_POSITION_XY | STATE_POSITION_Z;
 }
 
 void State::velocitySet() {
-    if (getVelocityIndex() >= 0) {
-        Matrix_<Dimension,Dimension> T(Matrix_<Dimension,Dimension>::Identity(getDimension(),getDimension()));
-        T(getVelocityIndex(X),getVelocityIndex(X)) = 0.0;
-        T(getVelocityIndex(Y),getVelocityIndex(Y)) = 0.0;
-        T(getVelocityIndex(Z),getVelocityIndex(Z)) = 0.0;
-        P() = T * P() * T;
-    }
-    system_status_ |= STATE_VELOCITY_XY | STATE_VELOCITY_Z;
+  if (velocity()) {
+    velocity()->rows(P()).setZero();
+    velocity()->cols(P()).setZero();
+  }
+  system_status_ |= STATE_VELOCITY_XY | STATE_VELOCITY_Z;
 }
 
 void State::accelerationSet() {
-    if (getAccelerationIndex() >= 0) {
-        Matrix_<Dimension,Dimension> T(Matrix_<Dimension,Dimension>::Identity(getDimension(),getDimension()));
-        T(getAccelerationIndex(X),getAccelerationIndex(X)) = 0.0;
-        T(getAccelerationIndex(Y),getAccelerationIndex(Y)) = 0.0;
-        T(getAccelerationIndex(Z),getAccelerationIndex(Z)) = 0.0;
-        P() = T * P() * T;
-    }
-}
-
-template <>
-typename SubState_<Dynamic>::ConstVectorSegment SubState_<Dynamic>::getVector() const { return state_.getVector().segment(index_,dimension_); }
-
-template <>
-typename SubState_<Dynamic>::ConstCovarianceBlock SubState_<Dynamic>::getCovariance() const { return state_.getCovariance().block(index_,index_,dimension_,dimension_); }
-
-template <>
-typename SubState_<Dynamic>::VectorSegment SubState_<Dynamic>::x() { return state_.x().segment(index_,dimension_); }
-
-template <>
-typename SubState_<Dynamic>::CovarianceBlock SubState_<Dynamic>::P() { return state_.P().block(index_,index_,dimension_,dimension_); }
-
-template <>
-typename SubState_<Dynamic>::CrossVarianceBlock SubState_<Dynamic>::P01() { return state_.P().block(index_,index_,dimension_,dimension_); }
-
-template class SubState_<Dynamic>;
->>>>>>> abb53358
+  if (acceleration()) {
+    acceleration()->rows(P()).setZero();
+    acceleration()->cols(P()).setZero();
+  }
+}
+
+template class SubState::initializer<Dynamic,Dynamic>;
+template class SubState_<Dynamic,Dynamic>;
 
 } // namespace hector_pose_estimation