//=================================================================================================
// Copyright (c) 2011, Johannes Meyer, TU Darmstadt
// All rights reserved.

// Redistribution and use in source and binary forms, with or without
// modification, are permitted provided that the following conditions are met:
//     * Redistributions of source code must retain the above copyright
//       notice, this list of conditions and the following disclaimer.
//     * Redistributions in binary form must reproduce the above copyright
//       notice, this list of conditions and the following disclaimer in the
//       documentation and/or other materials provided with the distribution.
//     * Neither the name of the Flight Systems and Automatic Control group,
//       TU Darmstadt, nor the names of its contributors may be used to
//       endorse or promote products derived from this software without
//       specific prior written permission.

// THIS SOFTWARE IS PROVIDED BY THE COPYRIGHT HOLDERS AND CONTRIBUTORS "AS IS" AND
// ANY EXPRESS OR IMPLIED WARRANTIES, INCLUDING, BUT NOT LIMITED TO, THE IMPLIED
// WARRANTIES OF MERCHANTABILITY AND FITNESS FOR A PARTICULAR PURPOSE ARE
// DISCLAIMED. IN NO EVENT SHALL THE COPYRIGHT HOLDER BE LIABLE FOR ANY
// DIRECT, INDIRECT, INCIDENTAL, SPECIAL, EXEMPLARY, OR CONSEQUENTIAL DAMAGES
// (INCLUDING, BUT NOT LIMITED TO, PROCUREMENT OF SUBSTITUTE GOODS OR SERVICES;
// LOSS OF USE, DATA, OR PROFITS; OR BUSINESS INTERRUPTION) HOWEVER CAUSED AND
// ON ANY THEORY OF LIABILITY, WHETHER IN CONTRACT, STRICT LIABILITY, OR TORT
// (INCLUDING NEGLIGENCE OR OTHERWISE) ARISING IN ANY WAY OUT OF THE USE OF THIS
// SOFTWARE, EVEN IF ADVISED OF THE POSSIBILITY OF SUCH DAMAGE.
//=================================================================================================

#include <hector_pose_estimation/parameters.h>
#include <hector_pose_estimation/ros/parameters.h>

#include <boost/algorithm/string.hpp>

#include <hector_pose_estimation/matrix.h>

#include <iostream>

namespace hector_pose_estimation {

<<<<<<< HEAD
const std::string ParameterList::s_separator = "/";

namespace {
  struct null_deleter {
    void operator()(void const *) const {}
  };
}

ParameterList& ParameterList::add(ParameterPtr const& parameter) {
  erase(parameter->key);
  push_back(parameter);
  update(parameter);
  return *this;
}

ParameterList& ParameterList::add(ParameterList const& other) {
  for(ParameterList::const_iterator it = other.begin(); it != other.end(); ++it) push_back(*it);
  return *this;
}

ParameterList& ParameterList::add(Parameter& alias, const std::string& key) {
  if (!key.empty()) alias.key = key;
  return add(ParameterPtr(&alias, null_deleter()));
}

ParameterList& ParameterList::copy(const std::string& prefix, ParameterList const& parameters) {
  for(ParameterList::const_iterator it = parameters.begin(); it != parameters.end(); ++it) {
    ParameterPtr copy((*it)->clone());
    if (!prefix.empty()) copy->key = prefix + s_separator + copy->key;
    push_back(copy);
  }
  return *this;
}

ParameterList& ParameterList::copy(ParameterList const& parameters) {
  copy(std::string(), parameters);
  return *this;
}

ParameterPtr const& ParameterList::get(const std::string& key) const {
  for(const_iterator it = begin(); it != end(); ++it) {
    if ((*it)->key == key) {
      return *it;
    }
  }
  throw std::runtime_error("parameter not found");
}

ParameterList::iterator ParameterList::erase(const std::string& key) {
  iterator it = begin();
  for(; it != end(); ++it) {
    if ((*it)->key == key) return erase(it);
  }
  return it;
}

namespace internal {
  template <typename T>
  static bool registerParamRosTyped(ParameterPtr& parameter, std::string key, const ros::NodeHandle &nh, bool set_all = false) {
=======
template <typename T>
struct ParameterRegistryROS::Handler
{
  bool operator()(const ParameterPtr& parameter, ros::NodeHandle& nh) {
>>>>>>> 1c0f0386
    try {
      ParameterT<T> p(*parameter);
      boost::algorithm::to_lower(key);
      if (!nh.getParam(key, p.value())) {
        if (set_all) nh.setParam(key, p.value());
        ROS_DEBUG_STREAM("Registered parameter " << key << " with new value " << p.value());
      } else {
        ROS_DEBUG_STREAM("Found parameter " << key << " with value " << p.value());
      }
      return true;

    } catch(std::bad_cast&) {
      return false;
    }
  }
<<<<<<< HEAD

  static bool getSetAllFlag(const ros::NodeHandle &nh) {
    bool set_all = false;
    nh.getParam("set_all_parameters", set_all);
    return set_all;
  }

  static bool registerParamRos(ParameterPtr& parameter, const std::string& key, const ros::NodeHandle &nh) {
    static bool set_all = getSetAllFlag(nh);

    if (registerParamRosTyped<std::string>(parameter, key, nh, set_all)) return true;
    if (registerParamRosTyped<double>(parameter, key, nh, set_all)) return true;
    if (registerParamRosTyped<int>(parameter, key, nh, set_all)) return true;
    if (registerParamRosTyped<bool>(parameter, key, nh, set_all)) return true;
    ROS_ERROR("Could not register parameter %s due to unknown type %s!", key.c_str(), parameter->type());
    return false;
  }
}

void ParameterList::setRegistry(const ParameterUpdateFunc& func, bool recursive, bool update) {
  register_func_ = func;
  register_recursive_ = recursive;
  if (update) this->update();
}

void ParameterList::setNodeHandle(const ros::NodeHandle &nh, bool update) {
  setRegistry(boost::bind(&internal::registerParamRos, _1, _2, ros::NodeHandle(nh)), update);
}

bool ParameterList::update() {
  bool result = true;
  for(const_iterator it = begin(); it != end(); ++it) result &= update(*it);
  return result;
}

bool ParameterList::update(const ParameterPtr& parameter) {
  if (parameter->empty()) return false;
  if (parameter->isAlias()) return true;

  std::string key = parameter->key;
  if (!prefix_.empty()) key = prefix_ + s_separator + key;

  if (parameter->hasType<ParameterList>()) {
    if (!register_recursive_) return true;
    ParameterList& nested = parameter->as<ParameterList>();
    nested.prefix_ = key;
    nested.setRegistry(register_func_, false);
    return nested.update();
  }

  if (!register_func_) return false;
  return register_func_(parameter, key);
=======
};

template <>
struct ParameterRegistryROS::Handler<ColumnVector>
{
  bool operator()(const ParameterPtr& parameter, ros::NodeHandle& nh) {
    try {
      TypedParameter<ColumnVector> p(*parameter);
      std::string param_key(boost::algorithm::to_lower_copy(parameter->key));
      XmlRpc::XmlRpcValue vector;
      if (!nh.getParam(param_key, vector)) {
        /// nh.setParam(param_key, p.value);
        ROS_DEBUG_STREAM("Not registered vector parameter " << param_key << ". Using defaults.");
      } else {
        if (vector.getType() != XmlRpc::XmlRpcValue::TypeArray) {
          ROS_WARN_STREAM("Found parameter " << param_key << ", but it's not an array!");
          return false;
        }
        p.value.resize(vector.size());
        for(int i = 0; i < vector.size(); ++i) p.value[i] = vector[i];
        ROS_DEBUG_STREAM("Found parameter " << param_key << " with value " << p.value);
      }
      return true;
    } catch(std::bad_cast&) {
      return false;
    }
  }
};

template <typename T>
std::ostream& operator<<(std::ostream& os, const std::vector<T>& vector) {
  os << "[";
  for(typename std::vector<T>::const_iterator it = vector.begin(); it != vector.end(); ++it) {
    if (it != vector.begin()) os << ", ";
    os << *it;
  }
  os << "]";
  return os;
}

template <typename T>
struct ParameterRegistryROS::Handler< std::vector<T> >
{
  bool operator()(const ParameterPtr& parameter, ros::NodeHandle& nh) {
    try {
      TypedParameter< std::vector<T> > p(*parameter);
      std::string param_key(boost::algorithm::to_lower_copy(parameter->key));
      XmlRpc::XmlRpcValue vector;
      if (!nh.getParam(param_key, vector)) {
        /// nh.setParam(param_key, p.value);
        ROS_DEBUG_STREAM("Not registered vector parameter " << param_key << ". Using defaults.");
      } else {
        if (vector.getType() != XmlRpc::XmlRpcValue::TypeArray) {
          ROS_WARN_STREAM("Found parameter " << param_key << ", but it's not an array!");
          return false;
        }
        p.value.resize(vector.size());
        for(int i = 0; i < vector.size(); ++i) p.value[i] = vector[i];
        ROS_DEBUG_STREAM("Found parameter " << param_key << " with value " << p.value);
      }
      return true;
    } catch(std::bad_cast&) {
      return false;
    }
  }
};

ParameterRegistryROS::ParameterRegistryROS(ros::NodeHandle nh)
  : nh_(nh)
{}

void ParameterRegistryROS::operator ()(ParameterPtr parameter) {
  if (Handler<std::string>()(parameter, nh_) ||
      Handler<double>()(parameter, nh_) ||
      Handler<std::vector<double> >()(parameter, nh_) ||
      Handler<int>()(parameter, nh_) ||
      Handler<bool>()(parameter, nh_) ||
      Handler<ColumnVector>()(parameter, nh_)
     ) {
    return;
  }
  ROS_ERROR("Could not register parameter %s due to unknown type %s!", parameter->key.c_str(), parameter->type());
}

void ParameterList::initialize(ParameterRegisterFunc func) const {
  for(const_iterator it = begin(); it != end(); ++it) func(*it);
>>>>>>> 1c0f0386
}

} // namespace hector_pose_estimation<|MERGE_RESOLUTION|>--- conflicted
+++ resolved
@@ -37,9 +37,6 @@
 
 namespace hector_pose_estimation {
 
-<<<<<<< HEAD
-const std::string ParameterList::s_separator = "/";
-
 namespace {
   struct null_deleter {
     void operator()(void const *) const {}
@@ -49,7 +46,6 @@
 ParameterList& ParameterList::add(ParameterPtr const& parameter) {
   erase(parameter->key);
   push_back(parameter);
-  update(parameter);
   return *this;
 }
 
@@ -66,7 +62,8 @@
 ParameterList& ParameterList::copy(const std::string& prefix, ParameterList const& parameters) {
   for(ParameterList::const_iterator it = parameters.begin(); it != parameters.end(); ++it) {
     ParameterPtr copy((*it)->clone());
-    if (!prefix.empty()) copy->key = prefix + s_separator + copy->key;
+    if (!copy) continue;
+    if (!prefix.empty()) copy->key = prefix + copy->key;
     push_back(copy);
   }
   return *this;
@@ -94,105 +91,49 @@
   return it;
 }
 
-namespace internal {
-  template <typename T>
-  static bool registerParamRosTyped(ParameterPtr& parameter, std::string key, const ros::NodeHandle &nh, bool set_all = false) {
-=======
 template <typename T>
 struct ParameterRegistryROS::Handler
 {
-  bool operator()(const ParameterPtr& parameter, ros::NodeHandle& nh) {
->>>>>>> 1c0f0386
+  bool operator()(const ParameterPtr& parameter, ros::NodeHandle& nh, bool set_all = false) {
     try {
       ParameterT<T> p(*parameter);
-      boost::algorithm::to_lower(key);
-      if (!nh.getParam(key, p.value())) {
-        if (set_all) nh.setParam(key, p.value());
-        ROS_DEBUG_STREAM("Registered parameter " << key << " with new value " << p.value());
+      std::string param_key(boost::algorithm::to_lower_copy(parameter->key));
+      if (!nh.getParam(param_key, p.value())) {
+        if (set_all) {
+          nh.setParam(param_key, p.value());
+          ROS_DEBUG_STREAM("Registered parameter " << param_key << " with new value " << p.value());
+        }
       } else {
-        ROS_DEBUG_STREAM("Found parameter " << key << " with value " << p.value());
+        ROS_DEBUG_STREAM("Found parameter " << param_key << " with value " << p.value());
       }
       return true;
-
     } catch(std::bad_cast&) {
       return false;
     }
   }
-<<<<<<< HEAD
-
-  static bool getSetAllFlag(const ros::NodeHandle &nh) {
-    bool set_all = false;
-    nh.getParam("set_all_parameters", set_all);
-    return set_all;
-  }
-
-  static bool registerParamRos(ParameterPtr& parameter, const std::string& key, const ros::NodeHandle &nh) {
-    static bool set_all = getSetAllFlag(nh);
-
-    if (registerParamRosTyped<std::string>(parameter, key, nh, set_all)) return true;
-    if (registerParamRosTyped<double>(parameter, key, nh, set_all)) return true;
-    if (registerParamRosTyped<int>(parameter, key, nh, set_all)) return true;
-    if (registerParamRosTyped<bool>(parameter, key, nh, set_all)) return true;
-    ROS_ERROR("Could not register parameter %s due to unknown type %s!", key.c_str(), parameter->type());
-    return false;
-  }
-}
-
-void ParameterList::setRegistry(const ParameterUpdateFunc& func, bool recursive, bool update) {
-  register_func_ = func;
-  register_recursive_ = recursive;
-  if (update) this->update();
-}
-
-void ParameterList::setNodeHandle(const ros::NodeHandle &nh, bool update) {
-  setRegistry(boost::bind(&internal::registerParamRos, _1, _2, ros::NodeHandle(nh)), update);
-}
-
-bool ParameterList::update() {
-  bool result = true;
-  for(const_iterator it = begin(); it != end(); ++it) result &= update(*it);
-  return result;
-}
-
-bool ParameterList::update(const ParameterPtr& parameter) {
-  if (parameter->empty()) return false;
-  if (parameter->isAlias()) return true;
-
-  std::string key = parameter->key;
-  if (!prefix_.empty()) key = prefix_ + s_separator + key;
-
-  if (parameter->hasType<ParameterList>()) {
-    if (!register_recursive_) return true;
-    ParameterList& nested = parameter->as<ParameterList>();
-    nested.prefix_ = key;
-    nested.setRegistry(register_func_, false);
-    return nested.update();
-  }
-
-  if (!register_func_) return false;
-  return register_func_(parameter, key);
-=======
 };
 
 template <>
 struct ParameterRegistryROS::Handler<ColumnVector>
 {
-  bool operator()(const ParameterPtr& parameter, ros::NodeHandle& nh) {
+  bool operator()(const ParameterPtr& parameter, ros::NodeHandle& nh, bool set_all = false) {
     try {
-      TypedParameter<ColumnVector> p(*parameter);
+      ParameterT<ColumnVector> p(*parameter);
       std::string param_key(boost::algorithm::to_lower_copy(parameter->key));
       XmlRpc::XmlRpcValue vector;
       if (!nh.getParam(param_key, vector)) {
-        /// nh.setParam(param_key, p.value);
-        ROS_DEBUG_STREAM("Not registered vector parameter " << param_key << ". Using defaults.");
+        if (set_all) {
+          /// nh.setParam(param_key, p.value);
+          ROS_DEBUG_STREAM("Not registered vector parameter " << param_key << ". Using defaults.");
+        }
       } else {
         if (vector.getType() != XmlRpc::XmlRpcValue::TypeArray) {
           ROS_WARN_STREAM("Found parameter " << param_key << ", but it's not an array!");
           return false;
         }
-        p.value.resize(vector.size());
-        for(int i = 0; i < vector.size(); ++i) p.value[i] = vector[i];
-        ROS_DEBUG_STREAM("Found parameter " << param_key << " with value " << p.value);
+        p.value().resize(vector.size());
+        for(int i = 0; i < vector.size(); ++i) p.value()[i] = vector[i];
+        ROS_DEBUG_STREAM("Found parameter " << param_key << " with value " << p.value());
       }
       return true;
     } catch(std::bad_cast&) {
@@ -215,22 +156,24 @@
 template <typename T>
 struct ParameterRegistryROS::Handler< std::vector<T> >
 {
-  bool operator()(const ParameterPtr& parameter, ros::NodeHandle& nh) {
+  bool operator()(const ParameterPtr& parameter, ros::NodeHandle& nh, bool set_all = false) {
     try {
-      TypedParameter< std::vector<T> > p(*parameter);
+      ParameterT< std::vector<T> > p(*parameter);
       std::string param_key(boost::algorithm::to_lower_copy(parameter->key));
       XmlRpc::XmlRpcValue vector;
       if (!nh.getParam(param_key, vector)) {
-        /// nh.setParam(param_key, p.value);
-        ROS_DEBUG_STREAM("Not registered vector parameter " << param_key << ". Using defaults.");
+        if (set_all) {
+          /// nh.setParam(param_key, p.value);
+          ROS_DEBUG_STREAM("Not registered vector parameter " << param_key << ". Using defaults.");
+        }
       } else {
         if (vector.getType() != XmlRpc::XmlRpcValue::TypeArray) {
           ROS_WARN_STREAM("Found parameter " << param_key << ", but it's not an array!");
           return false;
         }
-        p.value.resize(vector.size());
-        for(int i = 0; i < vector.size(); ++i) p.value[i] = vector[i];
-        ROS_DEBUG_STREAM("Found parameter " << param_key << " with value " << p.value);
+        p.value().resize(vector.size());
+        for(int i = 0; i < vector.size(); ++i) p.value()[i] = vector[i];
+        ROS_DEBUG_STREAM("Found parameter " << param_key << " with value " << p.value());
       }
       return true;
     } catch(std::bad_cast&) {
@@ -241,24 +184,43 @@
 
 ParameterRegistryROS::ParameterRegistryROS(ros::NodeHandle nh)
   : nh_(nh)
-{}
+  , set_all_(false)
+{
+  nh_.getParam("set_all_parameters", set_all_);
+}
 
 void ParameterRegistryROS::operator ()(ParameterPtr parameter) {
-  if (Handler<std::string>()(parameter, nh_) ||
-      Handler<double>()(parameter, nh_) ||
-      Handler<std::vector<double> >()(parameter, nh_) ||
-      Handler<int>()(parameter, nh_) ||
-      Handler<bool>()(parameter, nh_) ||
-      Handler<ColumnVector>()(parameter, nh_)
+  // call initialize recursively for ParameterList parameters
+  if (parameter->hasType<ParameterList>()) {
+    ParameterList with_prefix;
+    with_prefix.copy(parameter->key + "/", parameter->as<ParameterList>());
+    with_prefix.initialize(*this);
+    return;
+  }
+
+  ROS_DEBUG_STREAM("Registering ROS parameter " << parameter->key);
+
+  if (Handler<std::string>()(parameter, nh_, set_all_) ||
+      Handler<double>()(parameter, nh_, set_all_) ||
+      Handler<std::vector<double> >()(parameter, nh_, set_all_) ||
+      Handler<int>()(parameter, nh_, set_all_) ||
+      Handler<bool>()(parameter, nh_, set_all_) ||
+      Handler<ColumnVector>()(parameter, nh_, set_all_)
      ) {
     return;
   }
-  ROS_ERROR("Could not register parameter %s due to unknown type %s!", parameter->key.c_str(), parameter->type());
+
+  ROS_ERROR("Parameter %s has unknown type %s!", parameter->key.c_str(), parameter->type());
 }
 
 void ParameterList::initialize(ParameterRegisterFunc func) const {
-  for(const_iterator it = begin(); it != end(); ++it) func(*it);
->>>>>>> 1c0f0386
+  for(const_iterator it = begin(); it != end(); ++it) {
+    const ParameterPtr& parameter = *it;
+    if (parameter->empty()) continue;
+    if (parameter->isAlias()) continue;
+
+    func(*it);
+  }
 }
 
 } // namespace hector_pose_estimation