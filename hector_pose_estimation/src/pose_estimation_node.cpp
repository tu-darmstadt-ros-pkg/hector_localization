--- conflicted
+++ resolved
@@ -62,14 +62,11 @@
 }
 
 bool PoseEstimationNode::init() {
-<<<<<<< HEAD
   // get parameters
-  pose_estimation_->parameters().setNodeHandle(getPrivateNodeHandle());
+  pose_estimation_->parameters().initialize(ParameterRegistryROS(getPrivateNodeHandle()));
   getPrivateNodeHandle().param("publish_covariances", publish_covariances_, false);
+  getPrivateNodeHandle().param("publish_world_map_transform", publish_world_other_transform_, false);
   getPrivateNodeHandle().param("map_frame", other_frame_, std::string());
-=======
-  pose_estimation_->getParameters().initialize(ParameterRegistryROS(getPrivateNodeHandle()));
->>>>>>> 1c0f0386
 
   if (!pose_estimation_->init()) {
     ROS_ERROR("Intitialization of pose estimation failed!");
@@ -240,9 +237,10 @@
   if (getTransformBroadcaster())
   {
     transforms_.clear();
+
     pose_estimation_->getTransforms(transforms_);
 
-    if (!other_frame_.empty()) {
+    if (publish_world_other_transform_) {
       tf::StampedTransform world_to_other_transform;
       std::string nav_frame = pose_estimation_->parameters().getAs<std::string>("nav_frame");
       try {
